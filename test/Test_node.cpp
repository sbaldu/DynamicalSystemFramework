#include <cstdint>

#include "Node.hpp"

#include "doctest.h"

using Node = dsm::Node<uint16_t, uint16_t>;
using TrafficLight = dsm::TrafficLight<uint16_t, uint16_t, uint16_t>;

TEST_CASE("Node") {
  SUBCASE("Constructor") {
    /*This tests the constructor that takes an Id.
    GIVEN: An Id
    WHEN: A Node is constructed
    THEN: The Id is set correctly
    */
    Node node{1};
    CHECK(node.id() == 1);
  }
  SUBCASE("Constructor") {
    /*This tests the constructor that takes an Id and coordinates.
    GIVEN: An Id and coordinates
    WHEN: A Node is constructed
    THEN: The Id and coordinates are set correctly
    */
    Node node{1, std::make_pair(2.5, 3.5)};
    CHECK(node.id() == 1);
    CHECK(node.coords().first == 2.5);
    CHECK(node.coords().second == 3.5);
  }
<<<<<<< HEAD
=======
  SUBCASE("isGreen exception") {
    /*This tests the isGreen function.
    GIVEN: A Node
    WHEN: The isGreen function is called
    THEN: An exception is thrown
    */
    Node node{1};
    CHECK_THROWS(node.isGreen());
  }
>>>>>>> 286c6604
}

TEST_CASE("TrafficLight") {
  SUBCASE("Constructor") {
    /// This tests the constructor that takes an Id.
    /// GIVEN: An Id
    /// WHEN: A TrafficLight is constructed
    /// THEN: The Id is set correctly
    TrafficLight trafficLight{1};
    CHECK(trafficLight.id() == 1);
  }
  SUBCASE("Light cycle") {
    /// This tests the light cycle.
    /// GIVEN: A TrafficLight
    /// WHEN: The light cycle is set
    /// THEN: The light cycle is set correctly
    TrafficLight trafficLight{0};
    trafficLight.setDelay(1);
    CHECK(trafficLight.isGreen());
    trafficLight.increaseCounter();
    CHECK_FALSE(trafficLight.isGreen());
    trafficLight.increaseCounter();
    CHECK(trafficLight.isGreen());
  }
  SUBCASE("Ligh cycle 2") {
    /// This tests the light cycle.
    /// GIVEN: A TrafficLight
    /// WHEN: The light cycle is set
    /// THEN: The light cycle is set correctly
    TrafficLight trafficLight{0};
    trafficLight.setDelay(2);
    CHECK(trafficLight.isGreen());
    trafficLight.increaseCounter();
    CHECK(trafficLight.isGreen());
    trafficLight.increaseCounter();
    CHECK_FALSE(trafficLight.isGreen());
    trafficLight.increaseCounter();
    CHECK_FALSE(trafficLight.isGreen());
    trafficLight.increaseCounter();
    CHECK(trafficLight.isGreen());
  }
  SUBCASE("Phase") {
    /// This tests the phase.
    /// GIVEN: A TrafficLight
    /// WHEN: The phase is set
    /// THEN: The phase is set correctly
    TrafficLight trafficLight{0};
    trafficLight.setDelay(5);
    trafficLight.setPhase(5);
    CHECK(trafficLight.isGreen());
    trafficLight.setPhase(7);
    CHECK_FALSE(trafficLight.isGreen());
  }
  SUBCASE("Asymmetric traffic light") {
    /// This tests the asymmetric traffic light.
    /// GIVEN: A TrafficLight
    /// WHEN: The asymmetric traffic light is set
    /// THEN: The asymmetric traffic light is set correctly
    TrafficLight trafficLight{0};
    trafficLight.setDelay(std::make_pair(5, 3));
    for (int i = 0; i < 8; ++i) {
      if (i < 5) {
        CHECK(trafficLight.isGreen());
      } else {
        CHECK_FALSE(trafficLight.isGreen());
      }
      trafficLight.increaseCounter();
    }
    CHECK(trafficLight.isGreen());
  }
}<|MERGE_RESOLUTION|>--- conflicted
+++ resolved
@@ -28,8 +28,6 @@
     CHECK(node.coords().first == 2.5);
     CHECK(node.coords().second == 3.5);
   }
-<<<<<<< HEAD
-=======
   SUBCASE("isGreen exception") {
     /*This tests the isGreen function.
     GIVEN: A Node
@@ -39,7 +37,6 @@
     Node node{1};
     CHECK_THROWS(node.isGreen());
   }
->>>>>>> 286c6604
 }
 
 TEST_CASE("TrafficLight") {
