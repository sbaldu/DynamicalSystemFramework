#include <cstdint>

#include "Dynamics.hpp"
#include "Graph.hpp"
#include "Node.hpp"
#include "Street.hpp"
#include "SparseMatrix.hpp"

#include "doctest.h"

using Dynamics = dsm::FirstOrderDynamics<uint16_t, uint16_t, uint16_t>;
using Graph = dsm::Graph<uint16_t, uint16_t>;
using SparseMatrix = dsm::SparseMatrix<uint16_t, bool>;
using Street = dsm::Street<uint16_t, uint16_t>;
using Agent = dsm::Agent<uint16_t, uint16_t, uint16_t>;
using Itinerary = dsm::Itinerary<uint16_t>;
using Node = dsm::Node<uint16_t, uint16_t>;
using TrafficLight = dsm::TrafficLight<uint16_t, uint16_t, uint16_t>;
using Roundabout = dsm::Roundabout<uint16_t, uint16_t>;

TEST_CASE("Dynamics") {
  SUBCASE("Constructor") {
    GIVEN("A graph object") {
      auto graph = Graph{};
      graph.importMatrix("./data/matrix.dsm");
      graph.buildAdj();
      WHEN("A dynamics object is created") {
        Dynamics dynamics(graph);
        THEN("The node and the street sets are the same") {
          CHECK_EQ(dynamics.graph().nodeSet().size(), 3);
          CHECK_EQ(dynamics.graph().streetSet().size(), 4);
        }
        THEN("The mean speed, density, flow and travel time are 0") {
          CHECK_EQ(dynamics.meanSpeed().mean, 0.);
          CHECK_EQ(dynamics.meanSpeed().error, 0.);
          CHECK_EQ(dynamics.streetMeanDensity().mean, 0.);
          CHECK_EQ(dynamics.streetMeanDensity().error, 0.);
          CHECK_EQ(dynamics.streetMeanFlow().mean, 0.);
          CHECK_EQ(dynamics.streetMeanFlow().error, 0.);
          CHECK_EQ(dynamics.meanTravelTime().mean, 0.);
          CHECK_EQ(dynamics.meanTravelTime().error, 0.);
        }
      }
      WHEN("We transform a node into a traffic light and create the dynamics") {
        graph.makeTrafficLight<uint16_t>(0);
        Dynamics dynamics(graph);
        THEN("The node is a traffic light") {
          CHECK(dynamics.graph().nodeSet().at(0)->isTrafficLight());
        }
      }
      WHEN("We transform a node into a roundabout and create the dynamics") {
        graph.makeRoundabout(0);
        Dynamics dynamics(graph);
        THEN("The node is a roundabout") {
          CHECK(dynamics.graph().nodeSet().at(0)->isRoundabout());
        }
      }
      WHEN("We transorm a street into a spire and create the dynamcis") {
        graph.makeSpireStreet(8);
        Dynamics dynamics(graph);
        THEN("The street is a spire") {
          CHECK(dynamics.graph().streetSet().at(8)->isSpire());
        }
      }
    }
  }
  SUBCASE("addAgentsUniformly") {
    GIVEN("A dynamics object and an itinerary") {
      auto graph = Graph{};
      graph.importMatrix("./data/matrix.dsm");
      Dynamics dynamics(graph);
      WHEN("We add agents without adding itineraries") {
        THEN("An exception is thrown") { CHECK_THROWS(dynamics.addAgentsUniformly(1)); }
      }
      Itinerary itinerary{0, 2};
      WHEN("We add a random agent") {
        dynamics.addItinerary(itinerary);
        dynamics.addAgentsUniformly(1);
        THEN(
            "The number of agents is 1 and the destination is the same as the "
            "itinerary") {
          CHECK_EQ(dynamics.agents().size(), 1);
          CHECK_EQ(dynamics.itineraries()
                       .at(dynamics.agents().at(0)->itineraryId())
                       ->destination(),
                   itinerary.destination());
        }
      }
    }
    GIVEN("A dynamics object and many itineraries") {
      auto graph = Graph{};
      graph.importMatrix("./data/matrix.dsm");
      Dynamics dynamics(graph);
      dynamics.setSeed(69);
      Itinerary Itinerary1{0, 2}, Itinerary2{1, 1};
      dynamics.addItinerary(Itinerary1);
      dynamics.addItinerary(Itinerary2);
      WHEN("We add many agents") {
        dynamics.addAgentsUniformly(3);
        THEN(
            "The number of agents is 3, the destination and the street is the same as "
            "the itinerary") {
          CHECK_EQ(dynamics.agents().size(), 3);
          CHECK_EQ(dynamics.itineraries()
                       .at(dynamics.agents().at(0)->itineraryId())
                       ->destination(),
                   Itinerary2.destination());
          CHECK(dynamics.agents().at(0)->streetId().has_value());
          CHECK_EQ(dynamics.agents().at(0)->streetId().value(), 3);
          CHECK_EQ(dynamics.itineraries()
                       .at(dynamics.agents().at(1)->itineraryId())
                       ->destination(),
                   Itinerary2.destination());
          CHECK(dynamics.agents().at(1)->streetId().has_value());
          CHECK_EQ(dynamics.agents().at(1)->streetId().value(), 8);
          CHECK_EQ(dynamics.itineraries()
                       .at(dynamics.agents().at(2)->itineraryId())
                       ->destination(),
                   Itinerary1.destination());
          CHECK(dynamics.agents().at(2)->streetId().has_value());
          CHECK_EQ(dynamics.agents().at(2)->streetId().value(), 1);
        }
      }
    }
  }
  SUBCASE("addAgents") {
    GIVEN("A dynamics object and one itinerary") {
      auto graph = Graph{};
      graph.importMatrix("./data/matrix.dsm");
      Dynamics dynamics{graph};
      Itinerary itinerary{0, 2};
      dynamics.addItinerary(itinerary);
      WHEN("We add an agent with itinerary 1") {
        THEN("An exception is thrown") { CHECK_THROWS(dynamics.addAgents(1)); }
      }
      WHEN("We add and agent with itinerary 0") {
        dynamics.addAgents(0);
        THEN(
            "The number of agents is 1 and the destination is the same as the "
            "itinerary") {
          CHECK_EQ(dynamics.agents().size(), 1);
          CHECK_EQ(dynamics.itineraries()
                       .at(dynamics.agents().at(0)->itineraryId())
                       ->destination(),
                   itinerary.destination());
        }
      }
      WHEN("We add 69 agents with itinerary 0") {
        dynamics.addAgents(0, 69);
        THEN("The number of agents is 69") { CHECK_EQ(dynamics.agents().size(), 69); }
      }
    }
  }
  SUBCASE("Update paths") {
    GIVEN("A dynamics object, many streets and an itinerary") {
      Street s1{0, 1, 2., std::make_pair(0, 1)};
      Street s2{1, 1, 5., std::make_pair(1, 2)};
      Street s3{2, 1, 10., std::make_pair(0, 2)};
      Graph graph2;
      graph2.addStreets(s1, s2, s3);
      graph2.buildAdj();
      Dynamics dynamics{graph2};
      Itinerary itinerary{0, 2};
      WHEN("We add an itinerary and update the paths") {
        dynamics.addItinerary(itinerary);
        dynamics.updatePaths();
        THEN(
            "The number of itineraries is 1 and the path is updated and correctly "
            "formed") {
          CHECK_EQ(dynamics.itineraries().size(), 1);
          CHECK(dynamics.itineraries().at(0)->path()(0, 1));
          CHECK(dynamics.itineraries().at(0)->path()(1, 2));
          CHECK_FALSE(dynamics.itineraries().at(0)->path()(0, 2));
          for (auto const& it : dynamics.itineraries()) {
            auto const& path = it.second->path();
            for (uint16_t i{0}; i < path.getRowDim(); ++i) {
              if (i == it.second->destination()) {
                CHECK_FALSE(path.getRow(i).size());
              } else {
                CHECK(path.getRow(i).size());
              }
            }
          }
        }
      }
    }
    GIVEN("A dynamics objects, many streets and many itinearies with same destination") {
      Graph graph2{};
      graph2.importMatrix("./data/matrix.dat");
      Itinerary it1{0, 118};
      Itinerary it2{1, 118};
      Itinerary it3{2, 118};
      Itinerary it4{3, 118};
      Dynamics dynamics{graph2};
      dynamics.addItinerary(it1);
      dynamics.addItinerary(it2);
      dynamics.addItinerary(it3);
      dynamics.addItinerary(it4);
      dynamics.updatePaths();
      for (auto const& it : dynamics.itineraries()) {
        auto const& path = it.second->path();
        for (uint16_t i{0}; i < path.getRowDim(); ++i) {
          if (i == it.second->destination()) {
            CHECK_FALSE(path.getRow(i).size());
          } else {
            CHECK(path.getRow(i).size());
          }
        }
      }
    }
    GIVEN("A dynamics objects, many streets and an itinerary with bifurcations") {
      Street s1{0, 1, 5., std::make_pair(0, 1)};
      Street s2{1, 1, 5., std::make_pair(1, 2)};
      Street s3{2, 1, 5., std::make_pair(0, 3)};
      Street s4{3, 1, 5., std::make_pair(3, 2)};
      Graph graph;
      graph.addStreets(s1, s2, s3, s4);
      graph.buildAdj();
      Dynamics dynamics{graph};
      Itinerary itinerary{0, 2};
      dynamics.addItinerary(itinerary);
      WHEN("We update the paths") {
        dynamics.updatePaths();
        THEN("The path is updated and correctly formed") {
          CHECK_EQ(dynamics.itineraries().size(), 1);
          CHECK_EQ(dynamics.itineraries().at(0)->path().size(), 4);
          CHECK_EQ(dynamics.itineraries().at(0)->path().getRowDim(), 4);
          CHECK_EQ(dynamics.itineraries().at(0)->path().getColDim(), 4);
          CHECK(dynamics.itineraries().at(0)->path()(0, 1));
          CHECK(dynamics.itineraries().at(0)->path()(1, 2));
          CHECK(dynamics.itineraries().at(0)->path()(0, 3));
          CHECK(dynamics.itineraries().at(0)->path()(3, 2));
          for (auto const& it : dynamics.itineraries()) {
            auto const& path = it.second->path();
            for (uint16_t i{0}; i < path.getRowDim(); ++i) {
              if (i == it.second->destination()) {
                CHECK_FALSE(path.getRow(i).size());
              } else {
                CHECK(path.getRow(i).size());
              }
            }
          }
        }
      }
    }
  }
  SUBCASE("Evolve") {
    GIVEN("A dynamics object and an itinerary") {
      Street s1{0, 1, 2., std::make_pair(0, 1)};
      Street s2{1, 1, 5., std::make_pair(1, 2)};
      Street s3{2, 1, 10., std::make_pair(0, 2)};
      Graph graph;
      graph.addStreets(s1, s2, s3);
      graph.buildAdj();
      Dynamics dynamics{graph};
      dynamics.setSeed(69);
      Itinerary itinerary{0, 2};
      dynamics.addItinerary(itinerary);
      dynamics.updatePaths();
      WHEN("We add an agent randomly and evolve the dynamics") {
        dynamics.addAgent(Agent(0, 0, 0));
        dynamics.evolve(false);
        dynamics.evolve(false);
        THEN("The agent evolves") {
          CHECK_EQ(dynamics.agents().at(0)->time(), 2);
          CHECK_EQ(dynamics.agents().at(0)->delay(), 0);
          CHECK(dynamics.agents().at(0)->streetId().has_value());
          CHECK_EQ(dynamics.agents().at(0)->streetId().value(), 1);
          CHECK_EQ(dynamics.agents().at(0)->speed(), 13.8888888889);
        }
        dynamics.evolve(false);
        THEN("The agent evolves again, changing street") {
          CHECK_EQ(dynamics.agents().at(0)->time(), 3);
          CHECK_EQ(dynamics.agents().at(0)->delay(), 0);
          CHECK_EQ(dynamics.agents().at(0)->streetId().value(), 5);
          CHECK_EQ(dynamics.agents().at(0)->speed(), 13.8888888889);
        }
        dynamics.evolve(false);
        THEN("And again, reaching the destination") {
          CHECK_EQ(dynamics.agents().size(), 0);
        }
      }
    }
    GIVEN("A dynamics object, an itinerary and an agent") {
      Street s1{0, 1, 13.8888888889, std::make_pair(0, 1)};
      Street s2{1, 1, 13.8888888889, std::make_pair(1, 0)};
      Graph graph2;
      graph2.addStreets(s1, s2);
      graph2.buildAdj();
      Dynamics dynamics{graph2};
      dynamics.setSeed(69);
      Itinerary itinerary{0, 1};
      dynamics.addItinerary(itinerary);
      dynamics.updatePaths();
      dynamics.addAgent(Agent(0, 0, 0));
      WHEN("We evolve the dynamics") {
        dynamics.evolve(false);
        dynamics.evolve(false);
        THEN("The agent evolves") {
          CHECK_EQ(dynamics.agents().at(0)->time(), 2);
          CHECK_EQ(dynamics.agents().at(0)->delay(), 0);
          CHECK_EQ(dynamics.agents().at(0)->streetId().value(), 1);
          CHECK_EQ(dynamics.agents().at(0)->speed(), 13.8888888889);
          CHECK_EQ(dynamics.agents().at(0)->distance(), 13.8888888889);
        }
        dynamics.evolve(false);
        THEN("The agent reaches the destination") {
          CHECK_EQ(dynamics.agents().size(), 0);
        }
      }
    }
    GIVEN("A dynamics object, an itinerary and an agent") {
      Street s1{0, 1, 13.8888888889, std::make_pair(0, 1)};
      Street s2{1, 1, 13.8888888889, std::make_pair(1, 0)};
      Graph graph2;
      graph2.addStreets(s1, s2);
      graph2.buildAdj();
      Dynamics dynamics{graph2};
      dynamics.setSeed(69);
      Itinerary itinerary{0, 1};
      dynamics.addItinerary(itinerary);
      dynamics.updatePaths();
      dynamics.addAgent(Agent(0, 0, 0));
      WHEN("We evolve the dynamics with reinsertion") {
        dynamics.evolve(true);
        dynamics.evolve(true);
        THEN("The agent has correct values") {
          CHECK_EQ(dynamics.agents().at(0)->time(), 2);
          CHECK_EQ(dynamics.agents().at(0)->delay(), 0);
          CHECK_EQ(dynamics.agents().at(0)->streetId().value(), 1);
          CHECK_EQ(dynamics.agents().at(0)->speed(), 13.8888888889);
          CHECK_EQ(dynamics.agents().at(0)->distance(), 13.8888888889);
        }
        dynamics.evolve(true);
        THEN("The agent is reinserted") {
          CHECK_EQ(dynamics.agents().size(), 1);
          CHECK_EQ(dynamics.agents().at(0)->time(), 1);
          CHECK_EQ(dynamics.agents().at(0)->delay(), 0);
          CHECK_FALSE(dynamics.agents().at(0)->streetId().has_value());
          CHECK_EQ(dynamics.agents().at(0)->speed(), 0.);
        }
      }
    }
  }
  SUBCASE("TrafficLights") {
    GIVEN("A dynamics object, a network with traffic lights, an itinerary and an agent") {
      TrafficLight tl{1};
      tl.setDelay(2);
      Street s1{0, 1, 30., 15., std::make_pair(0, 1)};
      Street s2{1, 1, 30., 15., std::make_pair(1, 2)};
      Street s3{2, 1, 30., 15., std::make_pair(3, 1)};
      Street s4{3, 1, 30., 15., std::make_pair(1, 4)};
      tl.addStreetPriority(0);
      tl.addStreetPriority(1);
      Graph graph2;
      graph2.addNode(std::make_unique<TrafficLight>(tl));
      graph2.addStreets(s1, s2, s3, s4);
      graph2.buildAdj();
      Dynamics dynamics{graph2};
      dynamics.setSeed(69);
      Itinerary itinerary{0, 2};
      dynamics.addItinerary(itinerary);
      dynamics.updatePaths();
      dynamics.addAgent(Agent(0, 0, 0));
      WHEN("We evolve the dynamics") {
        dynamics.evolve(false);
        THEN(
            "The agent is ready to go through the traffic light at time 3 but the "
            "traffic light is red"
            " until time 4, so the agent waits until time 4") {
          for (uint8_t i{0}; i < 5; ++i) {
            dynamics.evolve(false);
            if (i < 3) {
              CHECK_EQ(dynamics.agents().at(0)->streetId().value(), 1);
            } else {
              CHECK_EQ(dynamics.agents().at(0)->streetId().value(), 7);
            }
            if (i == 2) {
              CHECK_EQ(dynamics.agents().at(0)->distance(), 30.);
            }
          }
          CHECK_EQ(dynamics.agents().at(0)->distance(), 60.);
        }
      }
    }
  }
  SUBCASE("Roundabout") {
    GIVEN("A dynamics object with four streets, one agent for each street, two itineraries and a roundabout") {
      Roundabout roundabout{1};
      roundabout.setCapacity(2);
      Street s1{0, 1, 10., 10., std::make_pair(0, 1)};
      Street s2{1, 1, 10., 10., std::make_pair(2, 1)};
      Street s3{2, 1, 10., 10., std::make_pair(1, 0)};
      Street s4{3, 1, 10., 10., std::make_pair(1, 2)};
      Graph graph2;
      graph2.addNode(std::make_unique<Roundabout>(roundabout));
      graph2.addStreets(s1, s2, s3, s4);
      graph2.buildAdj();
      Dynamics dynamics{graph2};
      dynamics.setSeed(69);
      Itinerary itinerary{0, 2};
      Itinerary itinerary2{1, 0};
      dynamics.addItinerary(itinerary);
      dynamics.addItinerary(itinerary2);
      dynamics.updatePaths();
      dynamics.addAgent(Agent(0, 0, 0));
      dynamics.addAgent(Agent(1, 1, 2));
      WHEN("We evolve the dynamics adding an agent on the path of the agent with priority") {
        dynamics.evolve(false);
        dynamics.addAgent(Agent(2, 0, 1));
        dynamics.evolve(false);
        dynamics.evolve(false);
        THEN("The agents are trapped into the roundabout") {
          auto& rb = dynamic_cast<Roundabout&>(*dynamics.graph().nodeSet().at(1));
          CHECK_EQ(dynamics.agents().at(0)->streetId().value(), 1);
          CHECK_EQ(dynamics.agents().at(1)->streetId().value(), 7);
          CHECK_EQ(dynamics.agents().at(2)->streetId().value(), 5);
          CHECK_EQ(rb.agents().size(), 1);
        }
        dynamics.evolve(false);
        THEN("The agent with priority leaves the roundabout") {
          auto& rb = dynamic_cast<Roundabout&>(*dynamics.graph().nodeSet().at(1));
          CHECK_EQ(dynamics.agents().at(0)->streetId().value(), 5);
          CHECK_EQ(dynamics.agents().at(1)->streetId().value(), 3);
          CHECK_EQ(rb.agents().size(), 0);
        }
      }
    }
  }
  SUBCASE("Travelled distance") {
    GIVEN("A dynamics with a two-streets network and an agent") {
      Street s1{0, 1, 3., std::make_pair(0, 1)};
      Street s2{1, 1, 1., std::make_pair(1, 2)};
      Graph graph2;
      graph2.addStreets(s1, s2);
      graph2.buildAdj();
      Dynamics dynamics{graph2};
      dynamics.setSeed(69);
      Itinerary itinerary{0, 2};
      dynamics.addItinerary(itinerary);
      dynamics.updatePaths();
      dynamics.addAgent(Agent(0, 0, 0));
      WHEN("We evolve the dynamics") {
        dynamics.evolve(false);
        dynamics.evolve(false);
        THEN("The agent has travelled the correct distance") {
          CHECK_EQ(dynamics.agents().at(0)->time(), 2);
          CHECK_EQ(dynamics.agents().at(0)->delay(), 0);
          CHECK_EQ(dynamics.agents().at(0)->streetId().value(), 1);
          CHECK_EQ(dynamics.agents().at(0)->speed(), 13.8888888889);
          CHECK_EQ(dynamics.agents().at(0)->distance(), 3.);
        }
      }
    }
  }
  SUBCASE("streetMeanSpeed") {
    /// GIVEN: a dynamics object
    /// WHEN: we evolve the dynamics
    /// THEN: the agent mean speed is the same as the street mean speed
    Street s1{0, 10, 20., 20., std::make_pair(0, 1)};
    Street s2{1, 10, 30., 15., std::make_pair(1, 2)};
    Street s3{2, 10, 30., 15., std::make_pair(3, 1)};
    Street s4{3, 10, 30., 15., std::make_pair(1, 4)};
    Graph graph2;
    graph2.addStreets(s1, s2, s3, s4);
    graph2.buildAdj();
    for (const auto& [nodeId, node] : graph2.nodeSet()) {
      node->setCapacity(4);
    }
    Dynamics dynamics{graph2};
    dynamics.setMinSpeedRateo(0.5);
    dynamics.setSeed(69);
    Itinerary itinerary{0, 2};
    dynamics.addItinerary(itinerary);
    dynamics.updatePaths();
    dynamics.addAgents(0, 4, 0);
    dynamics.evolve(false);
    dynamics.evolve(false);
    double meanSpeed{0.};
    for (const auto& [agentId, agent] : dynamics.agents()) {
      meanSpeed += agent->speed();
    }
    meanSpeed /= dynamics.graph().streetSet().at(1)->queue().size();
    CHECK(dynamics.streetMeanSpeed(1).has_value());
    CHECK_EQ(dynamics.streetMeanSpeed(1).value(), meanSpeed);
    CHECK_EQ(dynamics.streetMeanSpeed().mean, dynamics.meanSpeed().mean);
    CHECK_EQ(dynamics.streetMeanSpeed().error, 0.);
    // street 1 density should be 0.4 so...
    CHECK_EQ(dynamics.streetMeanSpeed(0.2, true).mean, meanSpeed);
    CHECK_EQ(dynamics.streetMeanSpeed(0.2, true).error, 0.);
    CHECK_EQ(dynamics.streetMeanSpeed(0.2, false).mean, 0.);
    CHECK_EQ(dynamics.streetMeanSpeed(0.2, false).error, 0.);
    dynamics.addAgents(0, 10, 0);
    dynamics.evolve(false);
    meanSpeed = 0.;
    for (const auto& [agentId, agent] : dynamics.agents()) {
      if (!agent->streetId().has_value())
        continue;
      if (agent->streetId().value() == 1) {
        meanSpeed += agent->speed();
      }
    }
    meanSpeed /= dynamics.graph().streetSet().at(1)->queue().size();
    CHECK_EQ(dynamics.graph().streetSet().at(1)->queue().size(), 3);
    CHECK(dynamics.streetMeanSpeed(1).has_value());
    CHECK_EQ(dynamics.streetMeanSpeed(1).value(), meanSpeed);
  }
  SUBCASE("Node priorities") {
    GIVEN("A dynamics object with five nodes and eight streets") {
      Node nodeO{0, std::make_pair(0, 0)};
      Node nodeA{1, std::make_pair(-1, 1)};
      Node nodeB{2, std::make_pair(1, 1)};
      Node nodeC{3, std::make_pair(1, -1)};
      Node nodeD{4, std::make_pair(-1, -1)};
      Street sAO{0, 1, 10., 10., std::make_pair(1, 0)};
      Street sBO{1, 1, 10., 10., std::make_pair(2, 0)};
      Street sCO{2, 1, 10., 10., std::make_pair(3, 0)};
      Street sDO{3, 1, 10., 10., std::make_pair(4, 0)};
      Street sOA{4, 1, 10., 10., std::make_pair(0, 1)};
      Street sOB{5, 1, 10., 10., std::make_pair(0, 2)};
      Street sOC{6, 1, 10., 10., std::make_pair(0, 3)};
      Street sOD{7, 1, 10., 10., std::make_pair(0, 4)};
      Graph graph2;
      graph2.addNode(nodeO);
      graph2.addNode(nodeA);
      graph2.addNode(nodeB);
      graph2.addNode(nodeC);
      graph2.addNode(nodeD);
      graph2.addStreet(sAO);
      graph2.addStreet(sBO);
      graph2.addStreet(sCO);
      graph2.addStreet(sDO);
      graph2.addStreet(sOA);
      graph2.addStreet(sOB);
      graph2.addStreet(sOC);
      graph2.addStreet(sOD);
      graph2.buildAdj();
      Dynamics dynamics{graph2};
      dynamics.graph().nodeSet().at(0)->setCapacity(3);
      dynamics.setSeed(69);
      Itinerary itinerary{0, 2};
      Itinerary itinerary2{1, 1};
      dynamics.addItinerary(itinerary);
      dynamics.addItinerary(itinerary2);
      dynamics.updatePaths();
      WHEN("We add agents and evolve the dynamics") {
        // add an agent in C, D, A
        dynamics.addAgent(Agent(0, 0, 4));
        dynamics.addAgent(Agent(1, 0, 3));
        dynamics.addAgent(Agent(2, 0, 1));
        dynamics.evolve(false);
        dynamics.evolve(false);
        dynamics.evolve(false);
        THEN("The agent in C passes first") {
          CHECK_EQ(dynamics.agents().at(1)->streetId().value(), 2);
          CHECK_EQ(dynamics.agents().at(0)->streetId().value(), 20);
          CHECK_EQ(dynamics.agents().at(2)->streetId().value(), 5);
        }
        dynamics.evolve(false);
        THEN("The agent in D passes second") {
          CHECK_EQ(dynamics.agents().at(0)->streetId().value(), 2);
          CHECK_EQ(dynamics.agents().at(2)->streetId().value(), 5);
        }
        dynamics.evolve(false);
<<<<<<< HEAD
        THEN("The agent in A passes last") { CHECK_EQ(dynamics.agents().at(2)->streetId().value(), 2); }
=======
        THEN("The agent in A passes last") {
          CHECK_EQ(dynamics.agents().at(2)->streetId().value(), 2);
        }
>>>>>>> 12333f64
      }
      WHEN("We add agents of another itinerary and update the dynamics") {
        dynamics.addAgent(Agent(0, 1, 2));
        dynamics.addAgent(Agent(1, 1, 3));
        dynamics.addAgent(Agent(2, 1, 4));
        dynamics.evolve(false);
        dynamics.evolve(false);
        dynamics.evolve(false);
        THEN("The agent in B passes first") {
          CHECK_EQ(dynamics.agents().at(0)->streetId().value(), 1);
          CHECK_EQ(dynamics.agents().at(1)->streetId().value(), 15);
          CHECK_EQ(dynamics.agents().at(2)->streetId().value(), 20);
        }
        dynamics.evolve(false);
        THEN("The agent in C passes second") {
          CHECK_EQ(dynamics.agents().at(1)->streetId().value(), 1);
          CHECK_EQ(dynamics.agents().at(2)->streetId().value(), 20);
        }
        dynamics.evolve(false);
<<<<<<< HEAD
        THEN("The agent in C passes last") { CHECK_EQ(dynamics.agents().at(2)->streetId().value(), 1); }
=======
        THEN("The agent in C passes last") {
          CHECK_EQ(dynamics.agents().at(2)->streetId().value(), 1);
        }
>>>>>>> 12333f64
      }
    }
  }
}<|MERGE_RESOLUTION|>--- conflicted
+++ resolved
@@ -562,13 +562,9 @@
           CHECK_EQ(dynamics.agents().at(2)->streetId().value(), 5);
         }
         dynamics.evolve(false);
-<<<<<<< HEAD
-        THEN("The agent in A passes last") { CHECK_EQ(dynamics.agents().at(2)->streetId().value(), 2); }
-=======
         THEN("The agent in A passes last") {
           CHECK_EQ(dynamics.agents().at(2)->streetId().value(), 2);
         }
->>>>>>> 12333f64
       }
       WHEN("We add agents of another itinerary and update the dynamics") {
         dynamics.addAgent(Agent(0, 1, 2));
@@ -588,13 +584,9 @@
           CHECK_EQ(dynamics.agents().at(2)->streetId().value(), 20);
         }
         dynamics.evolve(false);
-<<<<<<< HEAD
-        THEN("The agent in C passes last") { CHECK_EQ(dynamics.agents().at(2)->streetId().value(), 1); }
-=======
         THEN("The agent in C passes last") {
           CHECK_EQ(dynamics.agents().at(2)->streetId().value(), 1);
         }
->>>>>>> 12333f64
       }
     }
   }
