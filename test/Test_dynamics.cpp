--- conflicted
+++ resolved
@@ -47,16 +47,11 @@
     dynamics.addItinerary(Itinerary);
     dynamics.addRandomAgents(1);
     CHECK_EQ(dynamics.agents().size(), 1);
-<<<<<<< HEAD
-    CHECK_EQ(dynamics.itineraries().at(dynamics.agents().at(0)->itineraryId())->source(), Itinerary.source());
-    CHECK_EQ(dynamics.itineraries().at(dynamics.agents().at(0)->itineraryId())->destination(), Itinerary.destination());
-=======
     CHECK_EQ(dynamics.itineraries().at(dynamics.agents().at(0)->itineraryId())->source(),
              Itinerary.source());
     CHECK_EQ(
         dynamics.itineraries().at(dynamics.agents().at(0)->itineraryId())->destination(),
         Itinerary.destination());
->>>>>>> 2931b51a
   }
   SUBCASE("AddRandomAgents with many itineraries") {
     /// GIVEN: a dynamics object
@@ -70,14 +65,6 @@
     dynamics.addItinerary(Itinerary3);
     dynamics.addRandomAgents(3);
     CHECK_EQ(dynamics.agents().size(), 3);
-<<<<<<< HEAD
-    CHECK_EQ(dynamics.itineraries().at(dynamics.agents().at(0)->itineraryId())->source(), Itinerary2.source());
-    CHECK_EQ(dynamics.itineraries().at(dynamics.agents().at(0)->itineraryId())->destination(), Itinerary2.destination());
-    CHECK_EQ(dynamics.itineraries().at(dynamics.agents().at(1)->itineraryId())->source(), Itinerary.source());
-    CHECK_EQ(dynamics.itineraries().at(dynamics.agents().at(1)->itineraryId())->destination(), Itinerary.destination());
-    CHECK_EQ(dynamics.itineraries().at(dynamics.agents().at(2)->itineraryId())->source(), Itinerary3.source());
-    CHECK_EQ(dynamics.itineraries().at(dynamics.agents().at(2)->itineraryId())->destination(), Itinerary3.destination());
-=======
     CHECK_EQ(dynamics.itineraries().at(dynamics.agents().at(0)->itineraryId())->source(),
              Itinerary2.source());
     CHECK_EQ(
@@ -93,7 +80,6 @@
     CHECK_EQ(
         dynamics.itineraries().at(dynamics.agents().at(2)->itineraryId())->destination(),
         Itinerary3.destination());
->>>>>>> 2931b51a
   }
   SUBCASE("addRandomAgents uniformly") {
     /// GIVEN: a dynamics object
@@ -107,17 +93,6 @@
     dynamics.addItinerary(Itinerary3);
     dynamics.addRandomAgents(3, true);
     CHECK_EQ(dynamics.agents().size(), 3);
-<<<<<<< HEAD
-    CHECK_EQ(dynamics.itineraries().at(dynamics.agents().at(0)->itineraryId())->source(), Itinerary2.source());
-    CHECK_EQ(dynamics.itineraries().at(dynamics.agents().at(0)->itineraryId())->destination(), Itinerary2.destination());
-    CHECK(dynamics.agents().at(0)->streetId().has_value());
-    CHECK_EQ(dynamics.agents().at(0)->streetId().value(), 3);
-    CHECK_EQ(dynamics.itineraries().at(dynamics.agents().at(1)->itineraryId())->source(), Itinerary3.source());
-    CHECK_EQ(dynamics.itineraries().at(dynamics.agents().at(1)->itineraryId())->destination(), Itinerary3.destination());
-    CHECK_EQ(dynamics.agents().at(1)->streetId().value(), 8);
-    CHECK_EQ(dynamics.itineraries().at(dynamics.agents().at(2)->itineraryId())->source(), Itinerary2.source());
-    CHECK_EQ(dynamics.itineraries().at(dynamics.agents().at(2)->itineraryId())->destination(), Itinerary2.destination());
-=======
     CHECK_EQ(dynamics.itineraries().at(dynamics.agents().at(0)->itineraryId())->source(),
              Itinerary2.source());
     CHECK_EQ(
@@ -136,7 +111,6 @@
     CHECK_EQ(
         dynamics.itineraries().at(dynamics.agents().at(2)->itineraryId())->destination(),
         Itinerary2.destination());
->>>>>>> 2931b51a
     CHECK_EQ(dynamics.agents().at(2)->streetId().value(), 1);
   }
   SUBCASE("AddRandomAgents - exceptions") {
@@ -270,7 +244,6 @@
     CHECK_EQ(dynamics.agents().at(0)->streetId().value(), 0);
     CHECK_EQ(dynamics.agents().at(0)->speed(), 13.8888888889);
   }
-<<<<<<< HEAD
   SUBCASE("agent travelled distance") {
     /// GIVEN: a network with two streets and an angent
     /// WHEN: the agent changes street
@@ -295,8 +268,6 @@
     CHECK_EQ(dynamics.agents().at(0)->speed(), 13.8888888889);
     CHECK_EQ(dynamics.agents().at(0)->distance(), 3.);
   }
-=======
->>>>>>> 2931b51a
   SUBCASE("evolve without insertion") {
     /// GIVEN: a dynamics object
     /// WHEN: we evolve the dynamics
@@ -319,10 +290,7 @@
     CHECK_EQ(dynamics.agents().at(0)->delay(), 0);
     CHECK_EQ(dynamics.agents().at(0)->streetId().value(), 0);
     CHECK_EQ(dynamics.agents().at(0)->speed(), 13.8888888889);
-<<<<<<< HEAD
     CHECK_EQ(dynamics.agents().at(0)->distance(), 13.8888888889);
-=======
->>>>>>> 2931b51a
     dynamics.evolve(false);
     CHECK_EQ(dynamics.agents().size(), 0);
   }
@@ -388,14 +356,10 @@
       } else {
         CHECK_EQ(dynamics.agents().at(0)->streetId().value(), 1);
       }
-<<<<<<< HEAD
       if (i == 2) {
         CHECK_EQ(dynamics.agents().at(0)->distance(), 30.);
       }
     }
     CHECK_EQ(dynamics.agents().at(0)->distance(), 60.);
-=======
-    }
->>>>>>> 2931b51a
   }
 }