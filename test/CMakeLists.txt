--- conflicted
+++ resolved
@@ -1,10 +1,6 @@
 cmake_minimum_required(VERSION 3.16.0)
 
-<<<<<<< HEAD
-project(dsm_tests VERSION 1.2.1 LANGUAGES CXX)
-=======
 project(dsm_tests VERSION 1.2.2 LANGUAGES CXX)
->>>>>>> 2b7c7e24
 
 # Set the C++ standard
 set(CMAKE_CXX_STANDARD 20)
