
#include <cassert>
#include <cstdint>

#include "Graph.hpp"
#include "Node.hpp"
#include "Street.hpp"
#include "SparseMatrix.hpp"

#include "doctest.h"

using Graph = dsm::Graph<uint, uint>;
using SparseMatrix = dsm::SparseMatrix<uint, bool>;
using Street = dsm::Street<uint, uint>;
using Path = std::vector<uint>;

template <typename T1, typename T2>
bool checkPath(const std::vector<T1>& path1, const std::vector<T2>& path2) {
  const size_t length{path1.size()};
  assert(length == path2.size());

  bool equal{true};
  for (size_t i{}; i < length; ++i) {
    if (path1[i] != path2[i]) {
      equal = false;
    }
  }

  return equal;
}

TEST_CASE("Graph") {
  SUBCASE("Constructor_1") {
    Street street{1, std::make_pair(0, 1)};
    Graph graph{};
    graph.addStreet(street);
    graph.buildAdj();
    CHECK(graph.streetSet().size() == 1);
    CHECK_EQ(graph.nodeSet().size(), 2);
    CHECK(graph.adjMatrix()->size() == 1);
  }

  SUBCASE("Constructor_2") {
    SparseMatrix sm(4, 4);
    sm.insert(0, 1, true);
    sm.insert(1, 0, true);
    sm.insert(1, 2, true);
    sm.insert(2, 3, true);
    sm.insert(3, 2, true);
    Graph graph{sm};
    CHECK(graph.nodeSet().size() == 4);
    CHECK(graph.streetSet().size() == 5);
    CHECK(graph.adjMatrix()->size() == 5);
    CHECK(graph.adjMatrix()->contains(1, 2));
    CHECK(graph.adjMatrix()->contains(2, 3));
    CHECK(graph.adjMatrix()->contains(3, 2));
    CHECK_FALSE(graph.adjMatrix()->contains(2, 1));
  }

  SUBCASE("Construction with addStreet") {
    Street s1(1, std::make_pair(0, 1));
    Street s2(2, std::make_pair(1, 2));
    Street s3(3, std::make_pair(0, 2));
    Street s4(4, std::make_pair(0, 3));
    Street s5(5, std::make_pair(2, 3));
    Graph graph;
    graph.addStreet(s1);
    graph.addStreet(s2);
    graph.addStreet(s3);
    graph.addStreet(s4);
    graph.addStreet(s5);
    graph.buildAdj();

    CHECK_EQ(graph.streetSet().size(), 5);
    CHECK_EQ(graph.nodeSet().size(), 4);
    CHECK_EQ(graph.adjMatrix()->size(), 5);
    CHECK(graph.adjMatrix()->contains(0, 1));
    CHECK(graph.adjMatrix()->contains(1, 2));
    CHECK(graph.adjMatrix()->contains(0, 2));
    CHECK_FALSE(graph.adjMatrix()->contains(1, 3));
  }

  SUBCASE("Construction with addStreets") {
    Street s1(1, std::make_pair(0, 1));
    Street s2(2, std::make_pair(1, 2));
    Street s3(3, std::make_pair(0, 2));
    Street s4(4, std::make_pair(0, 3));
    Street s5(5, std::make_pair(2, 3));
    Graph graph;
    graph.addStreets(s1, s2, s3, s4, s5);
    graph.buildAdj();

    CHECK_EQ(graph.streetSet().size(), 5);
    CHECK_EQ(graph.nodeSet().size(), 4);
    CHECK_EQ(graph.adjMatrix()->size(), 5);
    CHECK(graph.adjMatrix()->contains(0, 1));
    CHECK(graph.adjMatrix()->contains(1, 2));
    CHECK(graph.adjMatrix()->contains(0, 2));
    CHECK_FALSE(graph.adjMatrix()->contains(1, 3));
  }

  SUBCASE("importMatrix - dsm") {
    // This tests the importMatrix function over .dsm files
    // GIVEN: a graph
    // WHEN: we import a .dsm file
    // THEN: the graph's adjacency matrix is the same as the one in the file
    Graph graph{};
    graph.importMatrix("./data/matrix.dsm");
    CHECK_EQ(graph.adjMatrix()->max_size(), 9);
    CHECK_EQ(graph.adjMatrix()->getRowDim(), 3);
    CHECK_EQ(graph.adjMatrix()->getColDim(), 3);
    CHECK(graph.adjMatrix()->operator()(8));
    CHECK(graph.adjMatrix()->operator()(6));
    CHECK(graph.adjMatrix()->operator()(3));
    CHECK(graph.adjMatrix()->operator()(1));
    CHECK(graph.nodeSet().size() == 3);
    CHECK(graph.streetSet().size() == 4);
  }
  SUBCASE("importMatrix - raw matrix") {
    Graph graph{};
    graph.importMatrix("./data/rawMatrix.txt", false);
    CHECK_EQ(graph.adjMatrix()->max_size(), 9);
    CHECK_EQ(graph.adjMatrix()->getRowDim(), 3);
    CHECK_EQ(graph.adjMatrix()->getColDim(), 3);
    CHECK(graph.adjMatrix()->operator()(0, 1));
    CHECK(graph.adjMatrix()->operator()(1, 0));
    CHECK(graph.adjMatrix()->operator()(1, 2));
    CHECK(graph.adjMatrix()->operator()(2, 1));
    CHECK(graph.nodeSet().size() == 3);
    CHECK(graph.streetSet().size() == 4);
    CHECK_EQ(graph.streetSet()[1]->length(), 500);
    CHECK_EQ(graph.streetSet()[3]->length(), 200);
    CHECK_EQ(graph.streetSet()[5]->length(), 1);
    CHECK_EQ(graph.streetSet()[7]->length(), 3);
  }
  SUBCASE("importMatrix - EXCEPTIONS") {
    // This tests the importMatrix throws an exception when the file has not the correct format or is not found
    // GIVEN: a graph
    // WHEN: we import a file with a wrong format
    // THEN: an exception is thrown
    Graph graph{};
    CHECK_THROWS(graph.importMatrix("./data/matrix.nogood"));
    CHECK_THROWS(graph.importMatrix("./data/not_found.dsm"));
  }
  SUBCASE("importOSMNodes and importOSMEdges") {
    Graph graph{};
    graph.importOSMNodes("./data/nodes.csv");
    CHECK_EQ(graph.nodeSet().size(), 25);
    graph.importOSMEdges("./data/edges.csv");
    CHECK_EQ(graph.streetSet().size(), 60);
    graph.buildAdj();
    CHECK_EQ(graph.adjMatrix()->size(), 60);
  }
}

TEST_CASE("Dijkstra") {
  SUBCASE("Case 1") {
    Street s1{0, 5, 3., std::make_pair(0, 1)};
    Street s2{1, 5, 2., std::make_pair(1, 2)};
    Street s3{2, 5, 4., std::make_pair(2, 3)};
    Street s4{3, 5, 5., std::make_pair(3, 0)};
    Street s5{4, 5, 6., std::make_pair(0, 2)};
    Graph graph{};
    graph.addStreets(s1, s2, s3, s4, s5);
    graph.buildAdj();
    auto result = graph.shortestPath(0, 1);
    Path correctPath{0, 1};
    CHECK(result.has_value());
    CHECK_EQ(result.value().path().size(), 2);
    CHECK(checkPath(result.value().path(), correctPath));
    CHECK_EQ(result.value().distance(), 3.);
    result = graph.shortestPath(0, 2);
    correctPath = Path{0, 1, 2};
    CHECK(result.has_value());
    CHECK_EQ(result.value().path().size(), 3);
    CHECK(checkPath(result.value().path(), correctPath));
    CHECK_EQ(result.value().distance(), 5.);
  }

  SUBCASE("Case 2") {
    Street s1(0, 5, 1., std::make_pair(0, 1));
    Street s2(1, 5, 1., std::make_pair(1, 2));
    Street s3(2, 5, 6., std::make_pair(0, 2));
    Graph graph{};
    graph.addStreets(s1, s2, s3);
    graph.buildAdj();
    auto result = graph.shortestPath(0, 2);
    Path correctPath{0, 1, 2};
    CHECK(result.has_value());
    CHECK_EQ(result.value().path().size(), 3);
    CHECK(checkPath(result.value().path(), correctPath));
    CHECK_EQ(result.value().distance(), 2.);
  }

  SUBCASE("Case 3") {
    Street s1(0, 5, 5., std::make_pair(0, 1));
    Street s2(1, 5, 4., std::make_pair(1, 2));
    Street s3(2, 5, 6., std::make_pair(0, 2));
    Graph graph{};
    graph.addStreets(s1, s2, s3);
    graph.buildAdj();
    auto result = graph.shortestPath(0, 2);
    Path correctPath{0, 2};
    CHECK(result.has_value());
    CHECK_EQ(result.value().path().size(), 2);
    CHECK(checkPath(result.value().path(), correctPath));
    CHECK_EQ(result.value().distance(), 6.);
  }

  SUBCASE("Case 4") {
    Street s1(0, 5, 3., std::make_pair(0, 1));
    Street s2(1, 5, 1., std::make_pair(0, 2));
    Street s3(2, 5, 7., std::make_pair(1, 2));
    Street s4(3, 5, 2., std::make_pair(2, 3));
    Street s5(4, 5, 1., std::make_pair(1, 4));
    Street s6(5, 5, 5., std::make_pair(1, 3));
    Street s7(6, 5, 7., std::make_pair(3, 4));
    Street s8(7, 5, 3., std::make_pair(1, 0));
    Street s9(8, 5, 1., std::make_pair(2, 0));
    Street s10(9, 5, 7., std::make_pair(2, 1));
    Street s11(10, 5, 2., std::make_pair(3, 2));
    Street s12(11, 5, 1., std::make_pair(4, 1));
    Street s13(12, 5, 5., std::make_pair(3, 1));
    Street s14(13, 5, 7., std::make_pair(4, 3));
    Graph graph{};
    graph.addStreets(s1, s2, s3, s4, s5, s6, s7, s8, s9, s10, s11, s12, s13, s14);
    graph.buildAdj();
    auto result = graph.shortestPath(2, 4);
    Path correctPath{2, 0, 1, 4};
    CHECK(result.has_value());
    CHECK_EQ(result.value().path().size(), 4);
    CHECK(checkPath(result.value().path(), correctPath));
    CHECK_EQ(result.value().distance(), 5.);
    result = graph.shortestPath(2, 0);
    correctPath = Path{2, 0};
    CHECK(result.has_value());
    CHECK_EQ(result.value().path().size(), 2);
    CHECK(checkPath(result.value().path(), correctPath));
    CHECK_EQ(result.value().distance(), 1.);
    result = graph.shortestPath(2, 1);
    correctPath = Path{2, 0, 1};
    CHECK(result.has_value());
    CHECK_EQ(result.value().path().size(), 3);
    CHECK(checkPath(result.value().path(), correctPath));
    CHECK_EQ(result.value().distance(), 4.);
    result = graph.shortestPath(2, 3);
    correctPath = Path{2, 3};
    CHECK(result.has_value());
    CHECK_EQ(result.value().path().size(), 2);
    CHECK(checkPath(result.value().path(), correctPath));
    CHECK_EQ(result.value().distance(), 2.);
  }

  SUBCASE("Case 5") {
    Street s1(0, 5, 2., std::make_pair(0, 1));
    Street s2(1, 5, 6., std::make_pair(0, 2));
    Street s3(2, 5, 5., std::make_pair(1, 3));
    Street s4(3, 5, 8., std::make_pair(2, 3));
    Street s5(4, 5, 15., std::make_pair(3, 5));
    Street s6(5, 5, 10., std::make_pair(3, 4));
    Street s7(6, 5, 6., std::make_pair(4, 5));
    Street s8(7, 5, 2., std::make_pair(4, 6));
    Street s9(8, 5, 6., std::make_pair(5, 6));
    Street s10(9, 5, 2., std::make_pair(1, 0));
    Street s11(10, 5, 6., std::make_pair(2, 0));
    Street s12(11, 5, 5., std::make_pair(3, 1));
    Street s13(12, 5, 8., std::make_pair(3, 2));
    Street s14(13, 5, 15., std::make_pair(5, 3));
    Street s15(14, 5, 10., std::make_pair(4, 3));
    Street s16(15, 5, 6., std::make_pair(5, 4));
    Street s17(16, 5, 2., std::make_pair(6, 4));
    Street s18(17, 5, 6., std::make_pair(6, 5));
    Graph graph{};
    graph.addStreets(s1, s2, s3, s4, s5, s6, s7, s8, s9, s10, s11, s12, s13, s14, s15, s16, s17, s18);
    graph.buildAdj();
    auto result = graph.shortestPath(0, 1);
    Path correctPath{0, 1};
    CHECK(result.has_value());
    CHECK_EQ(result.value().path().size(), 2);
    CHECK(checkPath(result.value().path(), correctPath));
    CHECK_EQ(result.value().distance(), 2.);

    result = graph.shortestPath(0, 2);
    correctPath = Path{0, 2};
    CHECK(result.has_value());
    CHECK_EQ(result.value().path().size(), 2);
    CHECK(checkPath(result.value().path(), correctPath));
    CHECK_EQ(result.value().distance(), 6.);

    result = graph.shortestPath(0, 3);
    correctPath = Path{0, 1, 3};
    CHECK(result.has_value());
    CHECK_EQ(result.value().path().size(), 3);
    CHECK(checkPath(result.value().path(), correctPath));
    CHECK_EQ(result.value().distance(), 7.);

    result = graph.shortestPath(0, 4);
    correctPath = Path{0, 1, 3, 4};
    CHECK(result.has_value());
    CHECK_EQ(result.value().path().size(), 4);
    CHECK(checkPath(result.value().path(), correctPath));
    CHECK_EQ(result.value().distance(), 17.);

    result = graph.shortestPath(0, 5);
    correctPath = Path{0, 1, 3, 5};
    CHECK(result.has_value());
    CHECK_EQ(result.value().path().size(), 4);
    CHECK(checkPath(result.value().path(), correctPath));
    CHECK_EQ(result.value().distance(), 22.);

    result = graph.shortestPath(0, 6);
    correctPath = Path{0, 1, 3, 4, 6};
    CHECK(result.has_value());
    CHECK_EQ(result.value().path().size(), 5);
    CHECK(checkPath(result.value().path(), correctPath));
    CHECK_EQ(result.value().distance(), 19.);
  }

  SUBCASE("Case 6") {
    Street s1(0, 5, 7., std::make_pair(0, 1));
    Street s2(1, 5, 9., std::make_pair(0, 2));
    Street s3(2, 5, 14., std::make_pair(0, 5));
    Street s4(3, 5, 15., std::make_pair(1, 3));
    Street s5(4, 5, 10., std::make_pair(1, 2));
    Street s6(5, 5, 11., std::make_pair(2, 3));
    Street s7(6, 5, 2., std::make_pair(2, 5));
    Street s8(7, 5, 6., std::make_pair(3, 4));
    Street s9(8, 5, 9., std::make_pair(5, 4));
    Street s10(9, 5, 7., std::make_pair(1, 0));
    Street s11(10, 5, 9., std::make_pair(2, 0));
    Street s12(11, 5, 14., std::make_pair(5, 0));
    Street s13(12, 5, 15., std::make_pair(3, 1));
    Street s14(13, 5, 10., std::make_pair(2, 1));
    Street s15(14, 5, 11., std::make_pair(3, 2));
    Street s16(15, 5, 2., std::make_pair(5, 2));
    Street s17(16, 5, 6., std::make_pair(4, 3));
    Street s18(17, 5, 9., std::make_pair(4, 5));
    Graph graph{};
    graph.addStreets(s1, s2, s3, s4, s5, s6, s7, s8, s9, s10, s11, s12, s13, s14, s15, s16, s17, s18);
    graph.buildAdj();
    auto result = graph.shortestPath(0, 4);
    Path correctPath{0, 2, 5, 4};
    CHECK(result.has_value());
    CHECK_EQ(result.value().path().size(), 4);
    CHECK(checkPath(result.value().path(), correctPath));
    CHECK_EQ(result.value().distance(), 20.);
  }

  SUBCASE("Case 7") {
    Street s1(0, 5, 1., std::make_pair(1, 2));
    Street s2(1, 5, 6., std::make_pair(0, 2));
    Street s3(2, 5, 6., std::make_pair(2, 0));
    Graph graph{};
    graph.addStreets(s1, s2, s3);
    graph.buildAdj();
    auto result = graph.shortestPath(0, 1);
    CHECK_FALSE(result.has_value());
  }

  SUBCASE("Case 8") {
    Street s1(0, 5, 1., std::make_pair(1, 2));
    Street s2(1, 5, 6., std::make_pair(0, 2));
    Street s3(2, 5, 6., std::make_pair(2, 0));
    Graph graph{};
    graph.addStreets(s1, s2, s3);
    graph.buildAdj();
    auto result = graph.shortestPath(3, 1);
    CHECK_FALSE(result.has_value());
  }

  SUBCASE("Case 9") {
    Street s1(0, 5, 1., std::make_pair(1, 2));
    Street s2(1, 5, 6., std::make_pair(0, 2));
    Street s3(2, 5, 6., std::make_pair(2, 0));
    Graph graph{};
    graph.addStreets(s1, s2, s3);
    graph.buildAdj();
    auto result = graph.shortestPath(1, 3);
    CHECK_FALSE(result.has_value());
  }
<<<<<<< HEAD

  SUBCASE("street") {
    /// GIVEN: a graph
    /// WHEN: we add a street
    /// THEN: the street is added
    Graph graph{};
    Street street{1, 1, 1., std::make_pair(0, 1)};
    graph.addStreet(street);
    auto result = graph.street(0, 1);
    CHECK(result.has_value());
    auto street2 = result.value();
    CHECK_EQ(street2->id(), 1);
    CHECK_EQ(street2->length(), 1.);
    CHECK_EQ(street2->capacity(), 1);
    CHECK(!graph.street(1, 0).has_value());
  }
=======
>>>>>>> 5e0b50a1
}<|MERGE_RESOLUTION|>--- conflicted
+++ resolved
@@ -378,7 +378,6 @@
     auto result = graph.shortestPath(1, 3);
     CHECK_FALSE(result.has_value());
   }
-<<<<<<< HEAD
 
   SUBCASE("street") {
     /// GIVEN: a graph
@@ -395,6 +394,4 @@
     CHECK_EQ(street2->capacity(), 1);
     CHECK(!graph.street(1, 0).has_value());
   }
-=======
->>>>>>> 5e0b50a1
 }