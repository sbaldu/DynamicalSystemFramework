--- conflicted
+++ resolved
@@ -68,7 +68,6 @@
     CHECK_EQ(street.maxSpeed(), 40.);
     CHECK_EQ(street.nLanes(), 1);
   }
-<<<<<<< HEAD
   SUBCASE("Street API") {
     GIVEN("A street") {
       Street street{1, std::make_pair(0, 1)};
@@ -91,7 +90,7 @@
         }
       }
       WHEN("The node pair is set suing nodes") {
-        Node node1{4}, node2{5};
+        Intersection node1{4}, node2{5};
         street.setNodePair(node1, node2);
         THEN("The node pair is set correctly") {
           CHECK_EQ(street.nodePair().first, 4);
@@ -99,36 +98,6 @@
         }
       }
     }
-=======
-
-  SUBCASE("SetNodePair_1") {
-    /*This tests the setNodePair method*/
-
-    Street street{1, std::make_pair(0, 1)};
-    street.setNodePair(4, 5);
-    CHECK_EQ(street.nodePair().first, 4);
-    CHECK_EQ(street.nodePair().second, 5);
-  }
-
-  SUBCASE("SetNodePair_2") {
-    /*This tests the setNodePair method*/
-
-    Street street{1, std::make_pair(0, 1)};
-    Intersection node1{4};
-    Intersection node2{5};
-    street.setNodePair(node1, node2);
-    CHECK_EQ(street.nodePair().first, 4);
-    CHECK_EQ(street.nodePair().second, 5);
-  }
-
-  SUBCASE("SetNodePair_3") {
-    /*This tests the setNodePair method*/
-
-    Street street{1, std::make_pair(0, 1)};
-    street.setNodePair(std::make_pair(4, 5));
-    CHECK_EQ(street.nodePair().first, 4);
-    CHECK_EQ(street.nodePair().second, 5);
->>>>>>> 6c87e587
   }
 
   SUBCASE("Enqueue") {
