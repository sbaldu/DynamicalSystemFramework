--- conflicted
+++ resolved
@@ -9,17 +9,10 @@
 
 #include "doctest.h"
 
-<<<<<<< HEAD
 using Agent = dsm::Agent<double>;
-using Node = dsm::Node;
+using Intersection = dsm::Intersection;
 using Street = dsm::Street;
 using SpireStreet = dsm::SpireStreet;
-=======
-using Agent = dsm::Agent<uint16_t, uint16_t, double>;
-using Intersection = dsm::Intersection<uint16_t, uint16_t>;
-using Street = dsm::Street<uint16_t, uint16_t>;
-using SpireStreet = dsm::SpireStreet<uint16_t, uint16_t>;
->>>>>>> 6c87e587
 
 TEST_CASE("Street") {
   SUBCASE("Constructor_1") {
