--- conflicted
+++ resolved
@@ -566,12 +566,8 @@
 
   template <typename Index, typename T>
     requires std::unsigned_integral<Index>
-<<<<<<< HEAD
-  SparseMatrix<Index, T> SparseMatrix<Index, T>::getRow(Index index, bool keepIndex) const {
-=======
   SparseMatrix<Index, T> SparseMatrix<Index, T>::getRow(Index index,
                                                         bool keepIndex) const {
->>>>>>> 6059f586
     if (index >= _rows) {
       std::string errorMsg{"Error at line " + std::to_string(__LINE__) + " in file " +
                            __FILE__ + ": " + "Index out of range"};
@@ -583,12 +579,8 @@
     }
     for (auto& it : _matrix) {
       if (it.first / _cols == index) {
-<<<<<<< HEAD
-        keepIndex ? row.insert(it.first, it.second) : row.insert(it.first % _cols, it.second);
-=======
         keepIndex ? row.insert(it.first, it.second)
                   : row.insert(it.first % _cols, it.second);
->>>>>>> 6059f586
       }
     }
     return row;
@@ -596,12 +588,8 @@
 
   template <typename Index, typename T>
     requires std::unsigned_integral<Index>
-<<<<<<< HEAD
-  SparseMatrix<Index, T> SparseMatrix<Index, T>::getCol(Index index, bool keepIndex) const {
-=======
   SparseMatrix<Index, T> SparseMatrix<Index, T>::getCol(Index index,
                                                         bool keepIndex) const {
->>>>>>> 6059f586
     if (index >= _cols) {
       std::string errorMsg{"Error at line " + std::to_string(__LINE__) + " in file " +
                            __FILE__ + ": " + "Index out of range"};
@@ -613,12 +601,8 @@
     }
     for (auto& it : _matrix) {
       if (it.first % _cols == index) {
-<<<<<<< HEAD
-        keepIndex ? col.insert(it.first, it.second) : col.insert(it.first / _cols, it.second);
-=======
         keepIndex ? col.insert(it.first, it.second)
                   : col.insert(it.first / _cols, it.second);
->>>>>>> 6059f586
       }
     }
     return col;
