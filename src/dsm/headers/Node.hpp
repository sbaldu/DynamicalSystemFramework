/// @file       /src/dsm/headers/Node.hpp
/// @brief      Defines the Node class.
///
/// @details    This file contains the definition of the Node class.
///             The Node class represents a node in the network. It is templated by the type
///             of the node's id, which must be an unsigned integral type.
///             The derived classes are:
///             - Intersection: represents an intersection node with a map of agents
///               - TrafficLight: represents a traffic light intersection node
///             - Roundabout: represents a roundabout node with a queue of agents

#pragma once

#include <functional>
#include <utility>
#include <stdexcept>
#include <optional>
#include <set>
#include <map>
#include <format>

#include "../utility/Logger.hpp"
#include "../utility/queue.hpp"

namespace dsm {
  /// @brief The Node class represents the concept of a node in the network.
  /// @tparam Id The type of the node's id
  /// @tparam Size The type of the node's capacity
  template <typename Id, typename Size>
    requires(std::unsigned_integral<Id> && std::unsigned_integral<Size>)
  class Node {
  protected:
    Id m_id;
    std::optional<std::pair<double, double>> m_coords;
    Size m_capacity;
    Size m_transportCapacity;

  public:
    Node() = default;
    /// @brief Construct a new Node object with capacity 1
    /// @param id The node's id
<<<<<<< HEAD
    explicit NodeConcept(Id id) : m_id{id}, m_capacity{1}, m_transportCapacity{1} {}
    /// @brief Construct a new Node object with capacity 1
    /// @param id The node's id
    /// @param coords A std::pair containing the node's coordinates (lat, lon)
    NodeConcept(Id id, std::pair<double, double> coords)
        : m_id{id}, m_coords{std::move(coords)}, m_capacity{1}, m_transportCapacity{1} {}
    virtual ~NodeConcept() = default;
=======
    explicit Node(Id id) : m_id{id}, m_capacity{1} {}
    /// @brief Construct a new Node object with capacity 1
    /// @param id The node's id
    /// @param coords A std::pair containing the node's coordinates (lat, lon)
    Node(Id id, std::pair<double, double> coords)
        : m_id{id}, m_coords{std::move(coords)}, m_capacity{1} {}
    virtual ~Node() = default;
>>>>>>> 6c87e587

    /// @brief Set the node's id
    /// @param id The node's id
    void setId(Id id) { m_id = id; }
    /// @brief Set the node's coordinates
    /// @param coords A std::pair containing the node's coordinates (lat, lon)
    void setCoords(std::pair<double, double> coords) { m_coords = std::move(coords); }
    /// @brief Set the node's capacity
    /// @param capacity The node's capacity
    virtual void setCapacity(Size capacity) { m_capacity = capacity; }
    /// @brief Set the node's transport capacity
    /// @param capacity The node's transport capacity
    virtual void setTransportCapacity(Size capacity) { m_transportCapacity = capacity; }
    /// @brief Get the node's id
    /// @return Id The node's id
    Id id() const { return m_id; }
    /// @brief Get the node's coordinates
    /// @return std::optional<std::pair<double, double>> A std::pair containing the node's coordinates
    const std::optional<std::pair<double, double>>& coords() const { return m_coords; }
    /// @brief Get the node's capacity
    /// @return Size The node's capacity
    Size capacity() const { return m_capacity; }
    /// @brief Get the node's transport capacity
    /// @return Size The node's transport capacity
    Size transportCapacity() const { return m_transportCapacity; }

    virtual bool isFull() const = 0;

    virtual bool isIntersection() const noexcept { return false; }
    virtual bool isTrafficLight() const noexcept { return false; }
    virtual bool isRoundabout() const noexcept { return false; }
  };
  /// @brief The Intersection class represents a node in a road network.
  /// @tparam Id The type of the node's id. It must be an unsigned integral type.
  template <typename Id, typename Size>
    requires(std::unsigned_integral<Id> && std::unsigned_integral<Size>)
  class Intersection : public Node<Id, Size> {
  protected:
    std::multimap<int16_t, Id> m_agents;
    std::set<Id>
        m_streetPriorities;  // A set containing the street ids that have priority - like main roads
    Size m_agentCounter;

  public:
    Intersection() = default;
    /// @brief Construct a new Intersection object
    /// @param id The node's id
    explicit Intersection(Id id) : Node<Id, Size>{id} {};
    /// @brief Construct a new Intersection object
    /// @param id The node's id
    /// @param coords A std::pair containing the node's coordinates
    Intersection(Id id, std::pair<double, double> coords) : Node<Id, Size>{id, coords} {};

    virtual ~Intersection() = default;

    /// @brief Set the node's capacity
    /// @param capacity The node's capacity
    /// @throws std::runtime_error if the capacity is smaller than the current queue size
    void setCapacity(Size capacity) override;

    /// @brief Put an agent in the node
    /// @param agent A std::pair containing the agent's angle difference and id
    /// @details The agent's angle difference is used to order the agents in the node.
    ///          The agent with the smallest angle difference is the first one to be
    ///          removed from the node.
    /// @throws std::runtime_error if the node is full
    void addAgent(double angle, Id agentId);
    /// @brief Put an agent in the node
    /// @param agentId The agent's id
    /// @details The agent's angle difference is used to order the agents in the node.
    ///          The agent with the smallest angle difference is the first one to be
    ///          removed from the node.
    /// @throws std::runtime_error if the node is full
    void addAgent(Id agentId);
    /// @brief Removes an agent from the node
    /// @param agentId The agent's id
    void removeAgent(Id agentId);
    /// @brief Set the node streets with priority
    /// @param streetPriorities A std::set containing the node's street priorities
    void setStreetPriorities(std::set<Id> streetPriorities) {
      m_streetPriorities = std::move(streetPriorities);
    }
    /// @brief Add a street to the node street priorities
    /// @param streetId The street's id
    void addStreetPriority(Id streetId) { m_streetPriorities.emplace(streetId); }

    /// @brief Returns true if the node is full
    /// @return bool True if the node is full
    bool isFull() const override { return m_agents.size() == this->m_capacity; }

    /// @brief Get the node's street priorities
    /// @details This function returns a std::set containing the node's street priorities.
    ///        If a street has priority, it means that the agents that are on that street
    ///        have priority over the agents that are on the other streets.
    /// @return std::set<Id> A std::set containing the node's street priorities
    virtual const std::set<Id>& streetPriorities() const { return m_streetPriorities; };
    /// @brief Get the node's agent ids
    /// @return std::set<Id> A std::set containing the node's agent ids
    std::multimap<int16_t, Id> agents() const { return m_agents; };
    /// @brief Returns the number of agents that have passed through the node
    /// @return Size The number of agents that have passed through the node
    /// @details This function returns the number of agents that have passed through the node
    ///          since the last time this function was called. It also resets the counter.
    Size agentCounter();

    virtual bool isIntersection() const noexcept override final { return true; }
  };

  template <typename Id, typename Size>
    requires(std::unsigned_integral<Id> && std::unsigned_integral<Size>)
  void Intersection<Id, Size>::setCapacity(Size capacity) {
    if (capacity < m_agents.size()) {
      throw std::runtime_error(
          buildLog("Intersection capacity is smaller than the current queue size"));
    }
    Node<Id, Size>::setCapacity(capacity);
  }

  template <typename Id, typename Size>
    requires(std::unsigned_integral<Id> && std::unsigned_integral<Size>)
  void Intersection<Id, Size>::addAgent(double angle, Id agentId) {
    if (m_agents.size() == this->m_capacity) {
      throw std::runtime_error(buildLog("Intersection is full"));
    }
    for (auto const [angle, id] : m_agents) {
      if (id == agentId) {
        throw std::runtime_error(
            buildLog(std::format("Agent with id {} is already on the node.", agentId)));
      }
    }
    auto iAngle{static_cast<int16_t>(angle * 100)};
    m_agents.emplace(iAngle, agentId);
    ++m_agentCounter;
  }

  template <typename Id, typename Size>
    requires(std::unsigned_integral<Id> && std::unsigned_integral<Size>)
  void Intersection<Id, Size>::addAgent(Id agentId) {
    if (m_agents.size() == this->m_capacity) {
      throw std::runtime_error(buildLog("Intersection is full"));
    }
    for (auto const [angle, id] : m_agents) {
      if (id == agentId) {
        throw std::runtime_error(
            buildLog(std::format("Agent with id {} is already on the node.", id)));
      }
    }
    int lastKey{0};
    if (!m_agents.empty()) {
      lastKey = m_agents.rbegin()->first + 1;
    }
    m_agents.emplace(lastKey, agentId);
    ++m_agentCounter;
  }

  template <typename Id, typename Size>
    requires(std::unsigned_integral<Id> && std::unsigned_integral<Size>)
  void Intersection<Id, Size>::removeAgent(Id agentId) {
    for (auto it{m_agents.begin()}; it != m_agents.end(); ++it) {
      if (it->second == agentId) {
        m_agents.erase(it);
        return;
      }
    }
    throw std::runtime_error(
        buildLog(std::format("Agent with id {} is not on the node", agentId)));
  }

  template <typename Id, typename Size>
    requires(std::unsigned_integral<Id> && std::unsigned_integral<Size>)
  Size Intersection<Id, Size>::agentCounter() {
    Size copy{m_agentCounter};
    m_agentCounter = 0;
    return copy;
  }

  template <typename Id, typename Size, typename Delay>
    requires(std::unsigned_integral<Id> && std::unsigned_integral<Size> &&
             std::unsigned_integral<Delay>)
  class TrafficLight : public Intersection<Id, Size> {
  private:
    std::optional<std::pair<Delay, Delay>> m_delay;
    Delay m_counter;
    Delay m_phase;

  public:
    /// @brief Construct a new TrafficLight object
    /// @param id The node's id
    explicit TrafficLight(Id id)
        : Intersection<Id, Size>{id}, m_counter{0}, m_phase{0} {};
    /// @brief Construct a new TrafficLight object
    /// @param node A Intersection object
    TrafficLight(const Node<Id, Size>& node);

    /// @brief Set the node's delay
    /// @details This function is used to set the node's delay.
    ///          If the delay is already set, the function will check the counter:
    ///          - if the counter is more than the sum of the new green and red delays, it
    ///            will be set to the new sum minus one, i.e. one more red cycle.
    ///          - if the counter is less than the old green delay but more than the new green delay,
    ///            it will be set to the new green delay minus the difference between the old and the new delay.
    /// @param delay The node's delay
    void setDelay(Delay delay);
    /// @brief Set the node's delay
    /// @details This function is used to set the node's delay.
    ///          If the delay is already set, the function will check the counter:
    ///          - if the counter is more than the sum of the new green and red delays, it
    ///            will be set to the new sum minus one, i.e. one more red cycle.
    ///          - if the counter is less than the old green delay but more than the new green delay,
    ///            it will be set to the new green delay minus the difference between the old and the new delay.
    /// @param delay The node's delay
    void setDelay(std::pair<Delay, Delay> delay);
    /// @brief Set the node's phase
    /// @param phase The node's phase
    /// @throw std::runtime_error if the delay is not set
    void setPhase(Delay phase);
    /// @brief Increase the node's counter
    /// @details This function is used to increase the node's counter
    ///          when the simulation is running. It automatically resets the counter
    ///          when it reaches the double of the delay value.
    /// @throw std::runtime_error if the delay is not set
    void increaseCounter();

    /// @brief  Set the phase of the node after the current red-green cycle has passed
    /// @param phase The new node phase
    void setPhaseAfterCycle(Delay phase);

    /// @brief Get the node's delay
    /// @return std::optional<Delay> The node's delay
    std::optional<std::pair<Delay, Delay>> delay() const { return m_delay; }
    Delay counter() const { return m_counter; }
    /// @brief Returns true if the traffic light is green
    /// @return bool True if the traffic light is green
    bool isGreen() const;
    bool isGreen(Id streetId) const;
    bool isTrafficLight() const noexcept override { return true; }
  };

  template <typename Id, typename Size, typename Delay>
    requires(std::unsigned_integral<Id> && std::unsigned_integral<Size> &&
             std::unsigned_integral<Delay>)
  TrafficLight<Id, Size, Delay>::TrafficLight(const Node<Id, Size>& node)
      : Intersection<Id, Size>{node.id()}, m_counter{0}, m_phase{0} {
    if (node.coords().has_value()) {
      this->setCoords(node.coords().value());
    }
    this->setCapacity(node.capacity());
  }

  template <typename Id, typename Size, typename Delay>
    requires(std::unsigned_integral<Id> && std::unsigned_integral<Size> &&
             std::unsigned_integral<Delay>)
  void TrafficLight<Id, Size, Delay>::setDelay(Delay delay) {
    if (m_delay.has_value()) {
      if (m_counter >= delay + m_delay.value().second) {
        m_counter = delay + m_delay.value().second - 1;
      } else if (delay < m_delay.value().first) {
        if (m_counter >= delay && m_counter <= m_delay.value().first) {
          m_counter = delay - (m_delay.value().first - m_counter);
        }
      }
    }
    m_delay = std::make_pair(delay, delay);
  }
  template <typename Id, typename Size, typename Delay>
    requires(std::unsigned_integral<Id> && std::unsigned_integral<Size> &&
             std::unsigned_integral<Delay>)
  void TrafficLight<Id, Size, Delay>::setDelay(std::pair<Delay, Delay> delay) {
    if (m_delay.has_value()) {
      if (m_counter >= delay.first + delay.second) {
        m_counter = delay.first + delay.second - 1;
      } else if (delay.first < m_delay.value().first) {
        if (m_counter >= delay.first && m_counter <= m_delay.value().first) {
          m_counter = delay.first - (m_delay.value().first - m_counter);
        }
      }
    }
    m_delay = std::move(delay);
  }
  template <typename Id, typename Size, typename Delay>
    requires(std::unsigned_integral<Id> && std::unsigned_integral<Size> &&
             std::unsigned_integral<Delay>)
  void TrafficLight<Id, Size, Delay>::setPhase(Delay phase) {
    if (!m_delay.has_value()) {
      throw std::runtime_error(buildLog("TrafficLight's delay has not been set."));
    }
    if (phase > m_delay.value().first + m_delay.value().second) {
      phase -= m_delay.value().first + m_delay.value().second;
    }
    m_counter = phase;
    m_phase = 0;
  }

  template <typename Id, typename Size, typename Delay>
    requires(std::unsigned_integral<Id> && std::unsigned_integral<Size> &&
             std::unsigned_integral<Delay>)
  void TrafficLight<Id, Size, Delay>::setPhaseAfterCycle(Delay phase) {
    if (phase > m_delay.value().first + m_delay.value().second) {
      phase -= m_delay.value().first + m_delay.value().second;
    }
    m_phase = phase;
  }

  template <typename Id, typename Size, typename Delay>
    requires(std::unsigned_integral<Id> && std::unsigned_integral<Size> &&
             std::unsigned_integral<Delay>)
  void TrafficLight<Id, Size, Delay>::increaseCounter() {
    if (!m_delay.has_value()) {
      throw std::runtime_error(buildLog("TrafficLight's delay has not been set."));
    }
    ++m_counter;
    if (m_counter == m_delay.value().first + m_delay.value().second) {
      if (m_phase != 0) {
        m_counter = m_phase;
        m_phase = 0;
      } else {
        m_counter = 0;
      }
    }
  }

  template <typename Id, typename Size, typename Delay>
    requires(std::unsigned_integral<Id> && std::unsigned_integral<Size> &&
             std::unsigned_integral<Delay>)
  bool TrafficLight<Id, Size, Delay>::isGreen() const {
    if (!m_delay.has_value()) {
      throw std::runtime_error(buildLog("TrafficLight's delay has not been set."));
    }
    return m_counter < m_delay.value().first;
  }
  template <typename Id, typename Size, typename Delay>
    requires(std::unsigned_integral<Id> && std::unsigned_integral<Size> &&
             std::unsigned_integral<Delay>)
  bool TrafficLight<Id, Size, Delay>::isGreen(Id streetId) const {
    if (!m_delay.has_value()) {
      throw std::runtime_error(buildLog("TrafficLight's delay has not been set."));
    }
    bool hasPriority{this->streetPriorities().contains(streetId)};
    if (this->isGreen()) {
      return hasPriority;
    }
    return !hasPriority;
  }
  /// @brief The Roundabout class represents a roundabout node in the network.
  /// @tparam Id The type of the node's id
  /// @tparam Size The type of the node's capacity
  template <typename Id, typename Size>
    requires(std::unsigned_integral<Id> && std::unsigned_integral<Size>)
  class Roundabout : public Node<Id, Size> {
  protected:
    dsm::queue<Id> m_agents;

  public:
    Roundabout() = default;
    /// @brief Construct a new Roundabout object
    /// @param id The node's id
    explicit Roundabout(Id id) : Node<Id, Size>{id} {};
    /// @brief Construct a new Roundabout object
    /// @param id The node's id
    /// @param coords A std::pair containing the node's coordinates
    Roundabout(Id id, std::pair<double, double> coords) : Node<Id, Size>{id, coords} {};
    /// @brief Construct a new Roundabout object
    /// @param node A Intersection object
    Roundabout(const Node<Id, Size>& node);

    virtual ~Roundabout() = default;

    /// @brief Put an agent in the node
    /// @param agentId The agent's id
    /// @throws std::runtime_error if the node is full
    void enqueue(Id agentId);
    /// @brief Removes the first agent from the node
    /// @return Id The agent's id
    Id dequeue();
    /// @brief Get the node's queue
    /// @return dsm::queue<Id> The node's queue
    const dsm::queue<Id>& agents() const { return m_agents; }

    /// @brief Returns true if the node is full
    /// @return bool True if the node is full
    bool isFull() const override { return m_agents.size() == this->m_capacity; }
    /// @brief Returns true if the node is a roundabout
    /// @return bool True if the node is a roundabout
    bool isRoundabout() const noexcept override { return true; }
  };
  template <typename Id, typename Size>
    requires(std::unsigned_integral<Id> && std::unsigned_integral<Size>)
  Roundabout<Id, Size>::Roundabout(const Node<Id, Size>& node)
      : Node<Id, Size>{node.id()} {
    if (node.coords().has_value()) {
      this->setCoords(node.coords().value());
    }
    this->setCapacity(node.capacity());
  }
  template <typename Id, typename Size>
    requires(std::unsigned_integral<Id> && std::unsigned_integral<Size>)
  void Roundabout<Id, Size>::enqueue(Id agentId) {
    if (m_agents.size() == this->m_capacity) {
      throw std::runtime_error(buildLog("Roundabout is full."));
    }
    for (const auto id : m_agents) {
      if (id == agentId) {
        throw std::runtime_error(buildLog(
            std::format("Agent with id {} is already on the roundabout.", agentId)));
      }
    }
    m_agents.push(agentId);
  }
  template <typename Id, typename Size>
    requires(std::unsigned_integral<Id> && std::unsigned_integral<Size>)
  Id Roundabout<Id, Size>::dequeue() {
    if (m_agents.empty()) {
      throw std::runtime_error(buildLog("Roundabout is empty."));
    }
    Id agentId{m_agents.front()};
    m_agents.pop();
    return agentId;
  }
};  // namespace dsm<|MERGE_RESOLUTION|>--- conflicted
+++ resolved
@@ -39,23 +39,13 @@
     Node() = default;
     /// @brief Construct a new Node object with capacity 1
     /// @param id The node's id
-<<<<<<< HEAD
-    explicit NodeConcept(Id id) : m_id{id}, m_capacity{1}, m_transportCapacity{1} {}
-    /// @brief Construct a new Node object with capacity 1
-    /// @param id The node's id
-    /// @param coords A std::pair containing the node's coordinates (lat, lon)
-    NodeConcept(Id id, std::pair<double, double> coords)
-        : m_id{id}, m_coords{std::move(coords)}, m_capacity{1}, m_transportCapacity{1} {}
-    virtual ~NodeConcept() = default;
-=======
-    explicit Node(Id id) : m_id{id}, m_capacity{1} {}
+    explicit Node(Id id) : m_id{id}, m_capacity{1}, m_transportCapacity{1} {}
     /// @brief Construct a new Node object with capacity 1
     /// @param id The node's id
     /// @param coords A std::pair containing the node's coordinates (lat, lon)
     Node(Id id, std::pair<double, double> coords)
-        : m_id{id}, m_coords{std::move(coords)}, m_capacity{1} {}
+        : m_id{id}, m_coords{std::move(coords)}, m_capacity{1}, m_transportCapacity{1} {}
     virtual ~Node() = default;
->>>>>>> 6c87e587
 
     /// @brief Set the node's id
     /// @param id The node's id
