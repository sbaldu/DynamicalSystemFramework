/// @file       /src/dsm/headers/Node.hpp
/// @brief      Defines the Node class.
///
/// @details    This file contains the definition of the Node class.
///             The Node class represents a node in the network. It is templated by the type
///             of the node's id, which must be an unsigned integral type.
///             The derived classes are:
///             - TrafficLight: represents a traffic light node

#ifndef Node_hpp
#define Node_hpp

#include <functional>
#include <utility>
#include <stdexcept>
#include <optional>
#include <set>
#include <map>

#include "../utility/Logger.hpp"

namespace dsm {
  /// @brief The Node class represents a node in the network.
  /// @tparam Id The type of the node's id. It must be an unsigned integral type.
  template <typename Id, typename Size>
    requires std::unsigned_integral<Id> && std::unsigned_integral<Size>
  class Node {
  protected:
    std::set<Id> m_agentIds;
    std::map<int16_t, Id> m_streetPriorities;
    std::pair<double, double> m_coords;
    Id m_id;
    Size m_capacity;
    Size m_agentCounter;

  public:
    Node() = default;
    /// @brief Construct a new Node object
    /// @param id The node's id
    explicit Node(Id id);
    /// @brief Construct a new Node object
    /// @param id The node's id
    /// @param coords A std::pair containing the node's coordinates
    Node(Id id, std::pair<double, double> coords);

    /// @brief Set the node's coordinates
    /// @param coords A std::pair containing the node's coordinates
    void setCoords(std::pair<double, double> coords);
    /// @brief Set the node's capacity
    /// @param capacity The node's capacity
    void setCapacity(Size capacity);
    /// @brief Puts an agent in the node
    /// @param agentId The agent's id
    void addAgent(Id agentId);
    /// @brief Removes an agent from the node
    /// @param agentId The agent's id
    void removeAgent(Id agentId);

    void setStreetPriorities(std::map<int16_t, Id> streetPriorities);

    void addStreetPriority(int16_t priority, Id streetId);

    virtual bool isGreen() const;
    virtual bool isGreen(Id) const;
    virtual void increaseCounter(){};

    /// @brief Get the node's id
    /// @return Id The node's id
    Id id() const;
    /// @brief Get the node's coordinates
    /// @return std::pair<double,, double> A std::pair containing the node's coordinates
    const std::pair<double, double>& coords() const;
    /// @brief Get the node's street priorities
    /// @return std::map<Id, Size> A std::map containing the node's street priorities
    /// @details The keys of the map are intended as priorities, while the values are the ids of the streets.
    ///          The streets are ordered by priority, from the highest to the lowest. You should have both positive
    ///          and negative priorities, where the positive ones are the ones that have the green light, and the
    ///          negative ones are the ones that have the red light (and viceversa)
    virtual const std::map<int16_t, Id>& streetPriorities() const;
    /// @brief Get the node's capacity
    /// @return Size The node's capacity
    Size capacity() const;
    /// @brief Get the node's agent ids
    /// @return std::set<Id> A std::set containing the node's agent ids
    std::set<Id> agentIds() const;
    /// @brief Returns true if the node is full
    /// @return bool True if the node is full
    bool isFull() const;
    /// @brief Returns the number of agents that have passed through the node
    /// @return Size The number of agents that have passed through the node
    /// @details This function returns the number of agents that have passed through the node
    ///          since the last time this function was called. It also resets the counter.
    Size agentCounter();
  };

  template <typename Id, typename Size>
    requires std::unsigned_integral<Id> && std::unsigned_integral<Size>
  Node<Id, Size>::Node(Id id) : m_id{id}, m_capacity{1}, m_agentCounter{0} {}

  template <typename Id, typename Size>
    requires std::unsigned_integral<Id> && std::unsigned_integral<Size>
  Node<Id, Size>::Node(Id id, std::pair<double, double> coords)
      : m_coords{std::move(coords)}, m_id{id}, m_capacity{1}, m_agentCounter{0} {}

  template <typename Id, typename Size>
    requires std::unsigned_integral<Id> && std::unsigned_integral<Size>
  bool Node<Id, Size>::isGreen() const {
    std::string errorMsg{"Error at line " + std::to_string(__LINE__) + " in file " +
                         __FILE__ + ": " +
                         "isGreen() is not implemented for this type of node"};
    throw std::runtime_error(errorMsg);
  }
  template <typename Id, typename Size>
    requires std::unsigned_integral<Id> && std::unsigned_integral<Size>
  bool Node<Id, Size>::isGreen(Id) const {
    std::string errorMsg{"Error at line " + std::to_string(__LINE__) + " in file " +
                         __FILE__ + ": " +
                         "isGreen() is not implemented for this type of node"};
    throw std::runtime_error(errorMsg);
  }

  template <typename Id, typename Size>
    requires std::unsigned_integral<Id> && std::unsigned_integral<Size>
  Id Node<Id, Size>::id() const {
    return m_id;
  }

  template <typename Id, typename Size>
    requires std::unsigned_integral<Id> && std::unsigned_integral<Size>
  void Node<Id, Size>::setCoords(std::pair<double, double> coords) {
    m_coords = std::move(coords);
  }

  template <typename Id, typename Size>
    requires std::unsigned_integral<Id> && std::unsigned_integral<Size>
<<<<<<< HEAD
  void Node<Id, Size>::setQueue(std::queue<Id> queue) {
    if (queue.size() > m_capacity) {
      throw std::invalid_argument(buildLog("Node's queue capacity is smaller than the queue size"));
    }
    m_queue = std::move(queue);
=======
  void Node<Id, Size>::setStreetPriorities(std::map<int16_t, Id> streetPriorities) {
    m_streetPriorities = std::move(streetPriorities);
  }

  template <typename Id, typename Size>
    requires std::unsigned_integral<Id> && std::unsigned_integral<Size>
  void Node<Id, Size>::addStreetPriority(int16_t priority, Id streetId) {
    m_streetPriorities.emplace(priority, streetId);
>>>>>>> 42556323
  }

  template <typename Id, typename Size>
    requires std::unsigned_integral<Id> && std::unsigned_integral<Size>
  void Node<Id, Size>::setCapacity(Size capacity) {
<<<<<<< HEAD
    if (capacity < m_queue.size()) {
      throw std::invalid_argument(buildLog("Node's queue capacity is smaller than the current queue size"));
=======
    if (capacity < m_agentIds.size()) {
      std::string errorMsg{"Error at line " + std::to_string(__LINE__) + " in file " +
                           __FILE__ + ": " +
                           "Node's capacity is smaller than the current size"};
      throw std::invalid_argument(errorMsg);
>>>>>>> 42556323
    }
    m_capacity = capacity;
  }

  template <typename Id, typename Size>
    requires std::unsigned_integral<Id> && std::unsigned_integral<Size>
<<<<<<< HEAD
  void Node<Id, Size>::enqueue(Id id) {
    if (m_queue.size() == m_capacity) {
      throw std::runtime_error(buildLog("Node's queue is fulls"));
=======
  void Node<Id, Size>::addAgent(Id agentId) {
    if (m_agentIds.size() == m_capacity) {
      std::string errorMsg{"Error at line " + std::to_string(__LINE__) + " in file " +
                           __FILE__ + ": " + "Node is full"};
      throw std::runtime_error(errorMsg);
>>>>>>> 42556323
    }
    m_agentIds.emplace(agentId);
    ++m_agentCounter;
  }

  template <typename Id, typename Size>
    requires std::unsigned_integral<Id> && std::unsigned_integral<Size>
<<<<<<< HEAD
  Id Node<Id, Size>::dequeue() {
    if (m_queue.empty()) {
      throw std::runtime_error(buildLog("Node's queue is empty"));
=======
  void Node<Id, Size>::removeAgent(Id agentId) {
    auto it = std::find(m_agentIds.begin(), m_agentIds.end(), agentId);
    if (it == m_agentIds.end()) {
      std::string errorMsg{"Error at line " + std::to_string(__LINE__) + " in file " +
                           __FILE__ + ": " + "Agent is not on the node"};
      throw std::runtime_error(errorMsg);
>>>>>>> 42556323
    }
    m_agentIds.erase(it);
  }

  template <typename Id, typename Size>
    requires std::unsigned_integral<Id> && std::unsigned_integral<Size>
  const std::pair<double, double>& Node<Id, Size>::coords() const {
    return m_coords;
  }

  template <typename Id, typename Size>
    requires std::unsigned_integral<Id> && std::unsigned_integral<Size>
  const std::map<int16_t, Id>& Node<Id, Size>::streetPriorities() const {
    return m_streetPriorities;
  }

  template <typename Id, typename Size>
    requires std::unsigned_integral<Id> && std::unsigned_integral<Size>
  Size Node<Id, Size>::capacity() const {
    return m_capacity;
  }

  template <typename Id, typename Size>
    requires std::unsigned_integral<Id> && std::unsigned_integral<Size>
  std::set<Id> Node<Id, Size>::agentIds() const {
    return m_agentIds;
  }

  template <typename Id, typename Size>
    requires std::unsigned_integral<Id> && std::unsigned_integral<Size>
  bool Node<Id, Size>::isFull() const {
    return m_agentIds.size() == m_capacity;
  }

  template <typename Id, typename Size>
    requires std::unsigned_integral<Id> && std::unsigned_integral<Size>
  Size Node<Id, Size>::agentCounter() {
    Size copy{m_agentCounter};
    m_agentCounter = 0;
    return copy;
  }

  // to be implemented
  /* template <typename Id> */
  /* class Intersection : public Node<Id, Size> { */
  /* private: */
  /*   std::function<void()> m_priority; */
  /* }; */

  /* template <typename Id> */
  /* class Roundabout : public Node<Id, Size> { */
  /* private: */
  /*   std::function<void()> m_priority; */
  /* }; */

  template <typename Id, typename Size, typename Delay>
    requires std::unsigned_integral<Id> && std::unsigned_integral<Size> &&
             std::unsigned_integral<Delay>
  class TrafficLight : public Node<Id, Size> {
  private:
    std::optional<std::pair<Delay, Delay>> m_delay;
    Delay m_counter;

  public:
    TrafficLight() = default;
    /// @brief Construct a new TrafficLight object
    /// @param id The node's id
    TrafficLight(Id id);

    /// @brief Set the node's delay
    /// @param delay The node's delay
    void setDelay(Delay delay);
    /// @brief Set the node's delay
    /// @param delay The node's delay
    void setDelay(std::pair<Delay, Delay> delay);
    /// @brief Set the node's phase
    /// @param phase The node's phase
    /// @throw std::runtime_error if the delay is not set
    void setPhase(Delay phase);
    /// @brief Increase the node's counter
    /// @details This function is used to increase the node's counter
    ///          when the simulation is running. It automatically resets the counter
    ///          when it reaches the double of the delay value.
    /// @throw std::runtime_error if the delay is not set
    void increaseCounter();

    /// @brief Get the node's delay
    /// @return std::optional<Delay> The node's delay
    std::optional<Delay> delay() const;
    Delay counter() const { return m_counter; }
    /// @brief Returns true if the traffic light is green
    /// @return bool True if the traffic light is green
    bool isGreen() const;
    bool isGreen(Id streetId) const;
  };

  template <typename Id, typename Size, typename Delay>
    requires std::unsigned_integral<Id> && std::unsigned_integral<Size> &&
                 std::unsigned_integral<Delay>
  TrafficLight<Id, Size, Delay>::TrafficLight(Id id) : Node<Id, Size>{id}, m_counter{0} {}

  template <typename Id, typename Size, typename Delay>
    requires std::unsigned_integral<Id> && std::unsigned_integral<Size> &&
             std::unsigned_integral<Delay>
  void TrafficLight<Id, Size, Delay>::setDelay(Delay delay) {
    m_delay = std::make_pair(delay, delay);
  }
  template <typename Id, typename Size, typename Delay>
    requires std::unsigned_integral<Id> && std::unsigned_integral<Size> &&
             std::unsigned_integral<Delay>
  void TrafficLight<Id, Size, Delay>::setDelay(std::pair<Delay, Delay> delay) {
    m_delay = std::move(delay);
  }
  template <typename Id, typename Size, typename Delay>
    requires std::unsigned_integral<Id> && std::unsigned_integral<Size> &&
             std::unsigned_integral<Delay>
  void TrafficLight<Id, Size, Delay>::setPhase(Delay phase) {
    if (!m_delay.has_value()) {
      std::string errorMsg{"Error at line " + std::to_string(__LINE__) + " in file " +
                           __FILE__ + ": " + "TrafficLight's delay is not set"};
      throw std::runtime_error(errorMsg);
    }
    if (phase > m_delay.value().first + m_delay.value().second) {
      phase -= m_delay.value().first + m_delay.value().second;
    }
    phase == 0 ? m_counter = 0 : m_counter = m_delay.value().first % phase;  //fwefbewbfw
  }
  template <typename Id, typename Size, typename Delay>
    requires std::unsigned_integral<Id> && std::unsigned_integral<Size> &&
             std::unsigned_integral<Delay>
  void TrafficLight<Id, Size, Delay>::increaseCounter() {
    if (!m_delay.has_value()) {
      std::string errorMsg{"Error at line " + std::to_string(__LINE__) + " in file " +
                           __FILE__ + ": " + "TrafficLight's delay is not set"};
      throw std::runtime_error(errorMsg);
    }
    ++m_counter;
    if (m_counter == m_delay.value().first + m_delay.value().second) {
      m_counter = 0;
    }
  }

  template <typename Id, typename Size, typename Delay>
    requires std::unsigned_integral<Id> && std::unsigned_integral<Size> &&
             std::unsigned_integral<Delay>
  std::optional<Delay> TrafficLight<Id, Size, Delay>::delay() const {
    return m_delay;
  }
  template <typename Id, typename Size, typename Delay>
    requires std::unsigned_integral<Id> && std::unsigned_integral<Size> &&
             std::unsigned_integral<Delay>
  bool TrafficLight<Id, Size, Delay>::isGreen() const {
    if (!m_delay.has_value()) {
      std::string errorMsg{"Error at line " + std::to_string(__LINE__) + " in file " +
                           __FILE__ + ": " + "TrafficLight's delay is not set"};
      throw std::runtime_error(errorMsg);
    }
    return m_counter < m_delay.value().first;
  }
  template <typename Id, typename Size, typename Delay>
    requires std::unsigned_integral<Id> && std::unsigned_integral<Size> &&
             std::unsigned_integral<Delay>
  bool TrafficLight<Id, Size, Delay>::isGreen(Id streetId) const {
    if (!m_delay.has_value()) {
      std::string errorMsg{"Error at line " + std::to_string(__LINE__) + " in file " +
                           __FILE__ + ": " + "TrafficLight's delay is not set"};
      throw std::runtime_error(errorMsg);
    }
    if (this->isGreen()) {
      return this->streetPriorities().at(streetId) > 0;
    }
    return this->streetPriorities().at(streetId) < 0;
  }
};  // namespace dsm

#endif<|MERGE_RESOLUTION|>--- conflicted
+++ resolved
@@ -133,13 +133,6 @@
 
   template <typename Id, typename Size>
     requires std::unsigned_integral<Id> && std::unsigned_integral<Size>
-<<<<<<< HEAD
-  void Node<Id, Size>::setQueue(std::queue<Id> queue) {
-    if (queue.size() > m_capacity) {
-      throw std::invalid_argument(buildLog("Node's queue capacity is smaller than the queue size"));
-    }
-    m_queue = std::move(queue);
-=======
   void Node<Id, Size>::setStreetPriorities(std::map<int16_t, Id> streetPriorities) {
     m_streetPriorities = std::move(streetPriorities);
   }
@@ -148,39 +141,22 @@
     requires std::unsigned_integral<Id> && std::unsigned_integral<Size>
   void Node<Id, Size>::addStreetPriority(int16_t priority, Id streetId) {
     m_streetPriorities.emplace(priority, streetId);
->>>>>>> 42556323
   }
 
   template <typename Id, typename Size>
     requires std::unsigned_integral<Id> && std::unsigned_integral<Size>
   void Node<Id, Size>::setCapacity(Size capacity) {
-<<<<<<< HEAD
-    if (capacity < m_queue.size()) {
+    if (capacity < m_agentIds.size()) {
       throw std::invalid_argument(buildLog("Node's queue capacity is smaller than the current queue size"));
-=======
-    if (capacity < m_agentIds.size()) {
-      std::string errorMsg{"Error at line " + std::to_string(__LINE__) + " in file " +
-                           __FILE__ + ": " +
-                           "Node's capacity is smaller than the current size"};
-      throw std::invalid_argument(errorMsg);
->>>>>>> 42556323
     }
     m_capacity = capacity;
   }
 
   template <typename Id, typename Size>
     requires std::unsigned_integral<Id> && std::unsigned_integral<Size>
-<<<<<<< HEAD
-  void Node<Id, Size>::enqueue(Id id) {
-    if (m_queue.size() == m_capacity) {
-      throw std::runtime_error(buildLog("Node's queue is fulls"));
-=======
   void Node<Id, Size>::addAgent(Id agentId) {
     if (m_agentIds.size() == m_capacity) {
-      std::string errorMsg{"Error at line " + std::to_string(__LINE__) + " in file " +
-                           __FILE__ + ": " + "Node is full"};
-      throw std::runtime_error(errorMsg);
->>>>>>> 42556323
+      throw std::runtime_error(buildLog("Node is full"));
     }
     m_agentIds.emplace(agentId);
     ++m_agentCounter;
@@ -188,18 +164,10 @@
 
   template <typename Id, typename Size>
     requires std::unsigned_integral<Id> && std::unsigned_integral<Size>
-<<<<<<< HEAD
-  Id Node<Id, Size>::dequeue() {
-    if (m_queue.empty()) {
-      throw std::runtime_error(buildLog("Node's queue is empty"));
-=======
   void Node<Id, Size>::removeAgent(Id agentId) {
     auto it = std::find(m_agentIds.begin(), m_agentIds.end(), agentId);
     if (it == m_agentIds.end()) {
-      std::string errorMsg{"Error at line " + std::to_string(__LINE__) + " in file " +
-                           __FILE__ + ": " + "Agent is not on the node"};
-      throw std::runtime_error(errorMsg);
->>>>>>> 42556323
+      throw std::runtime_error(buildLog("Agent is not on the node"));
     }
     m_agentIds.erase(it);
   }
