--- conflicted
+++ resolved
@@ -27,29 +27,13 @@
   /// @brief The Node class represents the concept of a node in the network.
   /// @tparam Id The type of the node's id
   /// @tparam Size The type of the node's capacity
-<<<<<<< HEAD
-  class NodeConcept {
-=======
-  template <typename Id, typename Size>
-    requires(std::unsigned_integral<Id> && std::unsigned_integral<Size>)
   class Node {
->>>>>>> 6c87e587
   protected:
     Id m_id;
     std::optional<std::pair<double, double>> m_coords;
     Size m_capacity;
 
   public:
-<<<<<<< HEAD
-    inline NodeConcept() = default;
-    /// @brief Construct a new Node object with capacity 1
-    /// @param id The node's id
-    inline explicit NodeConcept(Id id) : m_id{id}, m_capacity{1} {}
-    /// @brief Construct a new Node object with capacity 1
-    /// @param id The node's id
-    /// @param coords A std::pair containing the node's coordinates (lat, lon)
-    inline NodeConcept(Id id, std::pair<double, double> coords)
-=======
     Node() = default;
     /// @brief Construct a new Node object with capacity 1
     /// @param id The node's id
@@ -58,7 +42,6 @@
     /// @param id The node's id
     /// @param coords A std::pair containing the node's coordinates (lat, lon)
     Node(Id id, std::pair<double, double> coords)
->>>>>>> 6c87e587
         : m_id{id}, m_coords{std::move(coords)}, m_capacity{1} {}
     virtual ~Node() = default;
 
@@ -91,18 +74,10 @@
     inline virtual bool isTrafficLight() const noexcept { return false; }
     inline virtual bool isRoundabout() const noexcept { return false; }
   };
-<<<<<<< HEAD
-
-  /// @brief The Node class represents a node in the network.
+
+  /// @brief The Intersection class represents a node in the network.
   /// @tparam Id The type of the node's id. It must be an unsigned integral type.
-  class Node : public NodeConcept {
-=======
-  /// @brief The Intersection class represents a node in a road network.
-  /// @tparam Id The type of the node's id. It must be an unsigned integral type.
-  template <typename Id, typename Size>
-    requires(std::unsigned_integral<Id> && std::unsigned_integral<Size>)
-  class Intersection : public Node<Id, Size> {
->>>>>>> 6c87e587
+  class Intersection : public Node {
   protected:
     std::multimap<int16_t, Id> m_agents;
     std::set<Id>
@@ -110,25 +85,14 @@
     Size m_agentCounter;
 
   public:
-<<<<<<< HEAD
-    inline Node() = default;
-    /// @brief Construct a new Node object
-    /// @param id The node's id
-    inline explicit Node(Id id) : NodeConcept{id} {};
-    /// @brief Construct a new Node object
-    /// @param id The node's id
-    /// @param coords A std::pair containing the node's coordinates
-    inline Node(Id id, std::pair<double, double> coords) : NodeConcept{id, coords} {};
-=======
     Intersection() = default;
     /// @brief Construct a new Intersection object
     /// @param id The node's id
-    explicit Intersection(Id id) : Node<Id, Size>{id} {};
+    explicit Intersection(Id id) : Node{id} {};
     /// @brief Construct a new Intersection object
     /// @param id The node's id
     /// @param coords A std::pair containing the node's coordinates
-    Intersection(Id id, std::pair<double, double> coords) : Node<Id, Size>{id, coords} {};
->>>>>>> 6c87e587
+    Intersection(Id id, std::pair<double, double> coords) : Node{id, coords} {};
 
     virtual ~Intersection() = default;
 
@@ -187,84 +151,9 @@
     inline virtual bool isIntersection() const noexcept override final { return true; }
   };
 
-<<<<<<< HEAD
-  template <typename Delay>
-    requires(std::unsigned_integral<Delay>)
-  class TrafficLight : public Node {
-=======
-  template <typename Id, typename Size>
-    requires(std::unsigned_integral<Id> && std::unsigned_integral<Size>)
-  void Intersection<Id, Size>::setCapacity(Size capacity) {
-    if (capacity < m_agents.size()) {
-      throw std::runtime_error(
-          buildLog("Intersection capacity is smaller than the current queue size"));
-    }
-    Node<Id, Size>::setCapacity(capacity);
-  }
-
-  template <typename Id, typename Size>
-    requires(std::unsigned_integral<Id> && std::unsigned_integral<Size>)
-  void Intersection<Id, Size>::addAgent(double angle, Id agentId) {
-    if (m_agents.size() == this->m_capacity) {
-      throw std::runtime_error(buildLog("Intersection is full"));
-    }
-    for (auto const [angle, id] : m_agents) {
-      if (id == agentId) {
-        throw std::runtime_error(
-            buildLog(std::format("Agent with id {} is already on the node.", agentId)));
-      }
-    }
-    auto iAngle{static_cast<int16_t>(angle * 100)};
-    m_agents.emplace(iAngle, agentId);
-    ++m_agentCounter;
-  }
-
-  template <typename Id, typename Size>
-    requires(std::unsigned_integral<Id> && std::unsigned_integral<Size>)
-  void Intersection<Id, Size>::addAgent(Id agentId) {
-    if (m_agents.size() == this->m_capacity) {
-      throw std::runtime_error(buildLog("Intersection is full"));
-    }
-    for (auto const [angle, id] : m_agents) {
-      if (id == agentId) {
-        throw std::runtime_error(
-            buildLog(std::format("Agent with id {} is already on the node.", id)));
-      }
-    }
-    int lastKey{0};
-    if (!m_agents.empty()) {
-      lastKey = m_agents.rbegin()->first + 1;
-    }
-    m_agents.emplace(lastKey, agentId);
-    ++m_agentCounter;
-  }
-
-  template <typename Id, typename Size>
-    requires(std::unsigned_integral<Id> && std::unsigned_integral<Size>)
-  void Intersection<Id, Size>::removeAgent(Id agentId) {
-    for (auto it{m_agents.begin()}; it != m_agents.end(); ++it) {
-      if (it->second == agentId) {
-        m_agents.erase(it);
-        return;
-      }
-    }
-    throw std::runtime_error(
-        buildLog(std::format("Agent with id {} is not on the node", agentId)));
-  }
-
-  template <typename Id, typename Size>
-    requires(std::unsigned_integral<Id> && std::unsigned_integral<Size>)
-  Size Intersection<Id, Size>::agentCounter() {
-    Size copy{m_agentCounter};
-    m_agentCounter = 0;
-    return copy;
-  }
-
-  template <typename Id, typename Size, typename Delay>
-    requires(std::unsigned_integral<Id> && std::unsigned_integral<Size> &&
-             std::unsigned_integral<Delay>)
-  class TrafficLight : public Intersection<Id, Size> {
->>>>>>> 6c87e587
+  template <typename Delay>
+    requires(std::unsigned_integral<Delay>)
+  class TrafficLight : public Intersection {
   private:
     std::optional<std::pair<Delay, Delay>> m_delay;
     Delay m_counter;
@@ -273,18 +162,10 @@
   public:
     /// @brief Construct a new TrafficLight object
     /// @param id The node's id
-<<<<<<< HEAD
-    explicit TrafficLight(Id id) : Node{id}, m_counter{0}, m_phase{0} {};
+    explicit TrafficLight(Id id) : Intersection{id}, m_counter{0}, m_phase{0} {};
     /// @brief Construct a new TrafficLight object
-    /// @param node A Node object
-    TrafficLight(const NodeConcept& node);
-=======
-    explicit TrafficLight(Id id)
-        : Intersection<Id, Size>{id}, m_counter{0}, m_phase{0} {};
-    /// @brief Construct a new TrafficLight object
-    /// @param node A Intersection object
-    TrafficLight(const Node<Id, Size>& node);
->>>>>>> 6c87e587
+    /// @param node An Intersection object
+    TrafficLight(const Node& node);
 
     /// @brief Set the node's delay
     /// @details This function is used to set the node's delay.
@@ -330,18 +211,10 @@
     bool isTrafficLight() const noexcept override { return true; }
   };
 
-<<<<<<< HEAD
-  template <typename Delay>
-    requires(std::unsigned_integral<Delay>)
-  TrafficLight<Delay>::TrafficLight(const NodeConcept& node)
-      : Node{node.id()}, m_counter{0}, m_phase{0} {
-=======
-  template <typename Id, typename Size, typename Delay>
-    requires(std::unsigned_integral<Id> && std::unsigned_integral<Size> &&
-             std::unsigned_integral<Delay>)
-  TrafficLight<Id, Size, Delay>::TrafficLight(const Node<Id, Size>& node)
-      : Intersection<Id, Size>{node.id()}, m_counter{0}, m_phase{0} {
->>>>>>> 6c87e587
+  template <typename Delay>
+    requires(std::unsigned_integral<Delay>)
+  TrafficLight<Delay>::TrafficLight(const Node& node)
+      : Intersection{node.id()}, m_counter{0}, m_phase{0} {
     if (node.coords().has_value()) {
       this->setCoords(node.coords().value());
     }
@@ -442,13 +315,7 @@
   /// @brief The Roundabout class represents a roundabout node in the network.
   /// @tparam Id The type of the node's id
   /// @tparam Size The type of the node's capacity
-<<<<<<< HEAD
-  class Roundabout : public NodeConcept {
-=======
-  template <typename Id, typename Size>
-    requires(std::unsigned_integral<Id> && std::unsigned_integral<Size>)
-  class Roundabout : public Node<Id, Size> {
->>>>>>> 6c87e587
+  class Roundabout : public Node {
   protected:
     dsm::queue<Id> m_agents;
 
@@ -456,26 +323,15 @@
     inline Roundabout() = default;
     /// @brief Construct a new Roundabout object
     /// @param id The node's id
-<<<<<<< HEAD
-    inline explicit Roundabout(Id id) : NodeConcept{id} {};
+    inline explicit Roundabout(Id id) : Node{id} {};
     /// @brief Construct a new Roundabout object
     /// @param id The node's id
     /// @param coords A std::pair containing the node's coordinates
     inline Roundabout(Id id, std::pair<double, double> coords)
-        : NodeConcept{id, coords} {};
+        : Node{id, coords} {};
     /// @brief Construct a new Roundabout object
-    /// @param node A Node object
-    Roundabout(const NodeConcept& node);
-=======
-    explicit Roundabout(Id id) : Node<Id, Size>{id} {};
-    /// @brief Construct a new Roundabout object
-    /// @param id The node's id
-    /// @param coords A std::pair containing the node's coordinates
-    Roundabout(Id id, std::pair<double, double> coords) : Node<Id, Size>{id, coords} {};
-    /// @brief Construct a new Roundabout object
-    /// @param node A Intersection object
-    Roundabout(const Node<Id, Size>& node);
->>>>>>> 6c87e587
+    /// @param node An Intersection object
+    Roundabout(const Node& node);
 
     virtual ~Roundabout() = default;
 
@@ -497,41 +353,5 @@
     /// @return bool True if the node is a roundabout
     inline bool isRoundabout() const noexcept override { return true; }
   };
-<<<<<<< HEAD
-
-=======
-  template <typename Id, typename Size>
-    requires(std::unsigned_integral<Id> && std::unsigned_integral<Size>)
-  Roundabout<Id, Size>::Roundabout(const Node<Id, Size>& node)
-      : Node<Id, Size>{node.id()} {
-    if (node.coords().has_value()) {
-      this->setCoords(node.coords().value());
-    }
-    this->setCapacity(node.capacity());
-  }
-  template <typename Id, typename Size>
-    requires(std::unsigned_integral<Id> && std::unsigned_integral<Size>)
-  void Roundabout<Id, Size>::enqueue(Id agentId) {
-    if (m_agents.size() == this->m_capacity) {
-      throw std::runtime_error(buildLog("Roundabout is full."));
-    }
-    for (const auto id : m_agents) {
-      if (id == agentId) {
-        throw std::runtime_error(buildLog(
-            std::format("Agent with id {} is already on the roundabout.", agentId)));
-      }
-    }
-    m_agents.push(agentId);
-  }
-  template <typename Id, typename Size>
-    requires(std::unsigned_integral<Id> && std::unsigned_integral<Size>)
-  Id Roundabout<Id, Size>::dequeue() {
-    if (m_agents.empty()) {
-      throw std::runtime_error(buildLog("Roundabout is empty."));
-    }
-    Id agentId{m_agents.front()};
-    m_agents.pop();
-    return agentId;
-  }
->>>>>>> 6c87e587
+
 };  // namespace dsm