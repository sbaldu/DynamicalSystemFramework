/// @file       /src/dsm/headers/Node.hpp
/// @brief      Defines the Node class.
///
/// @details    This file contains the definition of the Node class.
///             The Node class represents a node in the network. It is templated by the type
///             of the node's id, which must be an unsigned integral type.
///             The derived classes are:
///             - TrafficLight: represents a traffic light node

#ifndef Node_hpp
#define Node_hpp

#include <functional>
#include <utility>
#include <stdexcept>
#include <optional>
#include <set>
#include <map>

#include "../utility/Logger.hpp"

namespace dsm {
  /// @brief The Node class represents a node in the network.
  /// @tparam Id The type of the node's id. It must be an unsigned integral type.
  template <typename Id, typename Size>
    requires(std::unsigned_integral<Id> && std::unsigned_integral<Size>)
  class Node {
  protected:
    std::multimap<int16_t, Id> m_agents;
    /* I don't actually know if it is better yo use a std::map or a priority_queue...
    Using the second one means that the node is blocked if an agent with priority cannot move.
    The first is just like an ordering...
    Need to discuss this.*/
    std::set<Id>
        m_streetPriorities;  // A set containing the street ids that have priority - like main roads
    std::pair<double, double> m_coords;
    Id m_id;
    Size m_capacity;
    Size m_agentCounter;

  public:
    Node() = default;
    /// @brief Construct a new Node object
    /// @param id The node's id
    explicit Node(Id id);
    /// @brief Construct a new Node object
    /// @param id The node's id
    /// @param coords A std::pair containing the node's coordinates
    Node(Id id, std::pair<double, double> coords);

    /// @brief Set the node's coordinates
    /// @param coords A std::pair containing the node's coordinates
    void setCoords(std::pair<double, double> coords);
    /// @brief Set the node's capacity
    /// @param capacity The node's capacity
    void setCapacity(Size capacity);
    /// @brief Put an agent in the node
    /// @param agent A std::pair containing the agent's angle difference and id
    /// @details The agent's angle difference is used to order the agents in the node.
    ///          The agent with the smallest angle difference is the first one to be
    ///          removed from the node.
    /// @throws std::runtime_error if the node is full
    void addAgent(std::pair<double, Id> agent);
    /// @brief Put an agent in the node
    /// @param agentId The agent's id
    /// @details The agent's angle difference is used to order the agents in the node.
    ///          The agent with the smallest angle difference is the first one to be
    ///          removed from the node.
    /// @throws std::runtime_error if the node is full
    void addAgent(Id agentId);
    /// @brief Removes an agent from the node
    /// @param agentId The agent's id
    void removeAgent(Id agentId);
    /// @brief Set the node streets with priority
    /// @param streetPriorities A std::set containing the node's street priorities
    void setStreetPriorities(std::set<Id> streetPriorities);
    /// @brief Add a street to the node street priorities
    /// @param streetId The street's id
    void addStreetPriority(Id streetId);

    virtual bool isGreen() const;
    virtual bool isGreen(Id) const;
    virtual void increaseCounter() {};

    /// @brief Get the node's id
    /// @return Id The node's id
    /// @return Id The node's id
    Id id() const;
    /// @brief Get the node's coordinates
    /// @return std::pair<double,, double> A std::pair containing the node's coordinates
    const std::pair<double, double>& coords() const;
    /// @brief Get the node's street priorities
    /// @details This function returns a std::set containing the node's street priorities.
    ///        If a street has priority, it means that the agents that are on that street
    ///        have priority over the agents that are on the other streets.
    /// @return std::set<Id> A std::set containing the node's street priorities
    virtual const std::set<Id>& streetPriorities() const;
    /// @brief Get the node's capacity
    /// @return Size The node's capacity
    Size capacity() const;
    /// @brief Get the node's agent ids
    /// @return std::set<Id> A std::set containing the node's agent ids
    std::multimap<int16_t, Id> agents() const;
    /// @brief Returns true if the node is full
    /// @return bool True if the node is full
    bool isFull() const;
    /// @brief Returns the number of agents that have passed through the node
    /// @return Size The number of agents that have passed through the node
    /// @details This function returns the number of agents that have passed through the node
    ///          since the last time this function was called. It also resets the counter.
    Size agentCounter();
  };

  template <typename Id, typename Size>
    requires(std::unsigned_integral<Id> && std::unsigned_integral<Size>)
  Node<Id, Size>::Node(Id id) : m_id{id}, m_capacity{1}, m_agentCounter{0} {}

  template <typename Id, typename Size>
    requires(std::unsigned_integral<Id> && std::unsigned_integral<Size>)
  Node<Id, Size>::Node(Id id, std::pair<double, double> coords)
      : m_coords{std::move(coords)}, m_id{id}, m_capacity{1}, m_agentCounter{0} {}
  
  template <typename Id, typename Size>
    requires(std::unsigned_integral<Id> && std::unsigned_integral<Size>)
  bool Node<Id, Size>::isGreen() const {
    throw std::runtime_error(
        buildLog("isGreen() is not implemented for this type of node."));
  }
  template <typename Id, typename Size>
    requires(std::unsigned_integral<Id> && std::unsigned_integral<Size>)
  bool Node<Id, Size>::isGreen(Id) const {
    throw std::runtime_error(
        buildLog("isGreen() is not implemented for this type of node."));
  }

  template <typename Id, typename Size>
    requires(std::unsigned_integral<Id> && std::unsigned_integral<Size>)
  Id Node<Id, Size>::id() const {
    return m_id;
  }

  template <typename Id, typename Size>
    requires(std::unsigned_integral<Id> && std::unsigned_integral<Size>)
  void Node<Id, Size>::setCoords(std::pair<double, double> coords) {
    m_coords = std::move(coords);
  }

  template <typename Id, typename Size>
    requires(std::unsigned_integral<Id> && std::unsigned_integral<Size>)
  void Node<Id, Size>::setStreetPriorities(std::set<Id> streetPriorities) {
    m_streetPriorities = std::move(streetPriorities);
  }

  template <typename Id, typename Size>
    requires(std::unsigned_integral<Id> && std::unsigned_integral<Size>)
  void Node<Id, Size>::addStreetPriority(Id streetId) {
    m_streetPriorities.emplace(streetId);
  }

  template <typename Id, typename Size>
    requires(std::unsigned_integral<Id> && std::unsigned_integral<Size>)
  void Node<Id, Size>::setCapacity(Size capacity) {
    if (capacity < m_agents.size()) {
      throw std::runtime_error(
          buildLog("Node capacity is smaller than the current queue size"));
    }
    m_capacity = capacity;
  }

  template <typename Id, typename Size>
    requires(std::unsigned_integral<Id> && std::unsigned_integral<Size>)
  void Node<Id, Size>::addAgent(Id agentId) {
    if (m_agents.size() == m_capacity) {
      throw std::runtime_error(buildLog("Node is full"));
    }
    for (auto const [angle, id] : m_agents) {
      if (id == agentId) {
        throw std::runtime_error(buildLog("Agent is already on the node."));
      }
    }
    int lastKey{0};
    if (!m_agents.empty()) {
      lastKey = m_agents.rbegin()->first + 1;
    }
    m_agents.emplace(lastKey, agentId);
    ++m_agentCounter;
  }

  template <typename Id, typename Size>
    requires(std::unsigned_integral<Id> && std::unsigned_integral<Size>)
  void Node<Id, Size>::removeAgent(Id agentId) {
    for (auto it{m_agents.begin()}; it != m_agents.end(); ++it) {
      if (it->second == agentId) {
        m_agents.erase(it);
        return;
      }
    }
    throw std::runtime_error(buildLog("Agent is not on the node"));
  }

  template <typename Id, typename Size>
    requires(std::unsigned_integral<Id> && std::unsigned_integral<Size>)
  const std::pair<double, double>& Node<Id, Size>::coords() const {
    return m_coords;
  }

  template <typename Id, typename Size>
    requires(std::unsigned_integral<Id> && std::unsigned_integral<Size>)
  const std::set<Id>& Node<Id, Size>::streetPriorities() const {
    return m_streetPriorities;
  }

  template <typename Id, typename Size>
    requires(std::unsigned_integral<Id> && std::unsigned_integral<Size>)
  Size Node<Id, Size>::capacity() const {
    return m_capacity;
  }

  template <typename Id, typename Size>
    requires(std::unsigned_integral<Id> && std::unsigned_integral<Size>)
  std::multimap<int16_t, Id> Node<Id, Size>::agents() const {
    return m_agents;
  }

  template <typename Id, typename Size>
    requires(std::unsigned_integral<Id> && std::unsigned_integral<Size>)
  bool Node<Id, Size>::isFull() const {
    return m_agents.size() == m_capacity;
  }

  template <typename Id, typename Size>
    requires(std::unsigned_integral<Id> && std::unsigned_integral<Size>)
  Size Node<Id, Size>::agentCounter() {
    Size copy{m_agentCounter};
    m_agentCounter = 0;
    return copy;
  }

  // to be implemented
  /* template <typename Id> */
  /* class Intersection : public Node<Id, Size> { */
  /* private: */
  /*   std::function<void()> m_priority; */
  /* }; */

  /* template <typename Id> */
  /* class Roundabout : public Node<Id, Size> { */
  /* private: */
  /*   std::function<void()> m_priority; */
  /* }; */

  template <typename Id, typename Size, typename Delay>
    requires(std::unsigned_integral<Id> && std::unsigned_integral<Size> &&
             std::unsigned_integral<Delay>)
  class TrafficLight : public Node<Id, Size> {
  private:
    std::optional<std::pair<Delay, Delay>> m_delay;
    Delay m_counter;

  public:
    TrafficLight() = delete;
    /// @brief Construct a new TrafficLight object
    /// @param id The node's id
    explicit TrafficLight(Id id);

    /// @brief Set the node's delay
    /// @details This function is used to set the node's delay.
    ///          If the delay is already set, the function will check the counter:
    ///          - if the counter is more than the sum of the new green and red delays, it
    ///            will be set to the new sum minus one, i.e. one more red cycle.
    ///          - if the counter is less than the old green delay but more than the new green delay,
    ///            it will be set to the new green delay minus the difference between the old and the new delay.
    /// @param delay The node's delay
    void setDelay(Delay delay);
    /// @brief Set the node's delay
    /// @details This function is used to set the node's delay.
    ///          If the delay is already set, the function will check the counter:
    ///          - if the counter is more than the sum of the new green and red delays, it
    ///            will be set to the new sum minus one, i.e. one more red cycle.
    ///          - if the counter is less than the old green delay but more than the new green delay,
    ///            it will be set to the new green delay minus the difference between the old and the new delay.
    /// @param delay The node's delay
    void setDelay(std::pair<Delay, Delay> delay);
    /// @brief Set the node's phase
    /// @param phase The node's phase
    /// @throw std::runtime_error if the delay is not set
    void setPhase(Delay phase);
    /// @brief Increase the node's counter
    /// @details This function is used to increase the node's counter
    ///          when the simulation is running. It automatically resets the counter
    ///          when it reaches the double of the delay value.
    /// @throw std::runtime_error if the delay is not set
    void increaseCounter() override;

    /// @brief Get the node's delay
    /// @return std::optional<Delay> The node's delay
    std::optional<Delay> delay() const;
    Delay counter() const { return m_counter; }
    /// @brief Returns true if the traffic light is green
    /// @return bool True if the traffic light is green
    bool isGreen() const override;
    bool isGreen(Id streetId) const override;
  };

  template <typename Id, typename Size, typename Delay>
    requires(std::unsigned_integral<Id> && std::unsigned_integral<Size> &&
             std::unsigned_integral<Delay>)
  TrafficLight<Id, Size, Delay>::TrafficLight(Id id) : Node<Id, Size>{id}, m_counter{0} {}

  template <typename Id, typename Size, typename Delay>
    requires(std::unsigned_integral<Id> && std::unsigned_integral<Size> &&
             std::unsigned_integral<Delay>)
  void TrafficLight<Id, Size, Delay>::setDelay(Delay delay) {
    if (m_delay.has_value()) {
      if (m_counter >= delay + m_delay.value().second) {
        m_counter = delay + m_delay.value().second - 1;
      } else if (delay < m_delay.value().first) {
        if (m_counter >= delay && m_counter <= m_delay.value().first) {
          m_counter = delay - (m_delay.value().first - m_counter);
        }
      }
    }
    m_delay = std::make_pair(delay, delay);
  }
  template <typename Id, typename Size, typename Delay>
    requires(std::unsigned_integral<Id> && std::unsigned_integral<Size> &&
             std::unsigned_integral<Delay>)
  void TrafficLight<Id, Size, Delay>::setDelay(std::pair<Delay, Delay> delay) {
    if (m_delay.has_value()) {
      if (m_counter >= delay.first + delay.second) {
        m_counter = delay.first + delay.second - 1;
      } else if (delay.first < m_delay.value().first) {
        if (m_counter >= delay.first && m_counter <= m_delay.value().first) {
          m_counter = delay.first - (m_delay.value().first - m_counter);
        }
      }
    }
    m_delay = std::move(delay);
  }
  template <typename Id, typename Size, typename Delay>
    requires(std::unsigned_integral<Id> && std::unsigned_integral<Size> &&
             std::unsigned_integral<Delay>)
  void TrafficLight<Id, Size, Delay>::setPhase(Delay phase) {
    if (!m_delay.has_value()) {
      throw std::runtime_error(buildLog("TrafficLight's delay has not been set."));
    }
    if (phase > m_delay.value().first + m_delay.value().second) {
      phase -= m_delay.value().first + m_delay.value().second;
    }
<<<<<<< HEAD
    phase == 0 ? m_counter = 0 : m_counter = m_delay.value().first % phase; //fwefbewbfw
=======
    phase == 0 ? m_counter = 0 : m_counter = m_delay.value().first % phase;
>>>>>>> af421ff1
  }
  template <typename Id, typename Size, typename Delay>
    requires(std::unsigned_integral<Id> && std::unsigned_integral<Size> &&
             std::unsigned_integral<Delay>)
  void TrafficLight<Id, Size, Delay>::increaseCounter() {
    if (!m_delay.has_value()) {
      throw std::runtime_error(buildLog("TrafficLight's delay has not been set."));
    }
    ++m_counter;
    if (m_counter == m_delay.value().first + m_delay.value().second) {
      m_counter = 0;
    }
  }

  template <typename Id, typename Size, typename Delay>
    requires(std::unsigned_integral<Id> && std::unsigned_integral<Size> &&
             std::unsigned_integral<Delay>)
  std::optional<Delay> TrafficLight<Id, Size, Delay>::delay() const {
    return m_delay;
  }
  template <typename Id, typename Size, typename Delay>
    requires(std::unsigned_integral<Id> && std::unsigned_integral<Size> &&
             std::unsigned_integral<Delay>)
  bool TrafficLight<Id, Size, Delay>::isGreen() const {
    if (!m_delay.has_value()) {
      throw std::runtime_error(buildLog("TrafficLight's delay has not been set."));
    }
    return m_counter < m_delay.value().first;
  }
  template <typename Id, typename Size, typename Delay>
    requires(std::unsigned_integral<Id> && std::unsigned_integral<Size> &&
             std::unsigned_integral<Delay>)
  bool TrafficLight<Id, Size, Delay>::isGreen(Id streetId) const {
    if (!m_delay.has_value()) {
      throw std::runtime_error(buildLog("TrafficLight's delay has not been set."));
    }
    bool hasPriority{this->streetPriorities().contains(streetId)};
    if (this->isGreen()) {
      return hasPriority;
    }
    return !hasPriority;
  }
};  // namespace dsm

#endif<|MERGE_RESOLUTION|>--- conflicted
+++ resolved
@@ -347,11 +347,7 @@
     if (phase > m_delay.value().first + m_delay.value().second) {
       phase -= m_delay.value().first + m_delay.value().second;
     }
-<<<<<<< HEAD
-    phase == 0 ? m_counter = 0 : m_counter = m_delay.value().first % phase; //fwefbewbfw
-=======
     phase == 0 ? m_counter = 0 : m_counter = m_delay.value().first % phase;
->>>>>>> af421ff1
   }
   template <typename Id, typename Size, typename Delay>
     requires(std::unsigned_integral<Id> && std::unsigned_integral<Size> &&
