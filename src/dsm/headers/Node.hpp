/// @file       /src/dsm/headers/Node.hpp
/// @brief      Defines the Node class.
///
/// @details    This file contains the definition of the Node class.
///             The Node class represents a node in the network. It is templated by the type
///             of the node's id, which must be an unsigned integral type.
///             The derived classes are:
///             - Intersection: represents an intersection node with a map of agents
///               - TrafficLight: represents a traffic light intersection node
///             - Roundabout: represents a roundabout node with a queue of agents

#pragma once

#include <functional>
#include <utility>
#include <stdexcept>
#include <optional>
#include <set>
#include <map>
#include <format>

#include "../utility/Logger.hpp"
#include "../utility/queue.hpp"
#include "../utility/Typedef.hpp"

namespace dsm {
  /// @brief The Node class represents the concept of a node in the network.
  /// @tparam Id The type of the node's id
  /// @tparam Size The type of the node's capacity
  class Node {
  protected:
    Id m_id;
    std::optional<std::pair<double, double>> m_coords;
    Size m_capacity;
    Size m_transportCapacity;

  public:
    Node() = default;
    /// @brief Construct a new Node object with capacity 1
    /// @param id The node's id
    explicit Node(Id id) : m_id{id}, m_capacity{1}, m_transportCapacity{1} {}
    /// @brief Construct a new Node object with capacity 1
    /// @param id The node's id
    /// @param coords A std::pair containing the node's coordinates (lat, lon)
    Node(Id id, std::pair<double, double> coords)
        : m_id{id}, m_coords{std::move(coords)}, m_capacity{1}, m_transportCapacity{1} {}
    virtual ~Node() = default;

    /// @brief Set the node's id
    /// @param id The node's id
    inline void setId(Id id) { m_id = id; }
    /// @brief Set the node's coordinates
    /// @param coords A std::pair containing the node's coordinates (lat, lon)
    inline void setCoords(std::pair<double, double> coords) {
      m_coords = std::move(coords);
    }
    /// @brief Set the node's capacity
    /// @param capacity The node's capacity
<<<<<<< HEAD
    virtual void setCapacity(Size capacity) { m_capacity = capacity; }
    /// @brief Set the node's transport capacity
    /// @param capacity The node's transport capacity
    virtual void setTransportCapacity(Size capacity) { m_transportCapacity = capacity; }
=======
    inline virtual void setCapacity(Size capacity) { m_capacity = capacity; }
>>>>>>> 20450e87
    /// @brief Get the node's id
    /// @return Id The node's id
    inline Id id() const { return m_id; }
    /// @brief Get the node's coordinates
    /// @return std::optional<std::pair<double, double>> A std::pair containing the node's coordinates
    inline const std::optional<std::pair<double, double>>& coords() const {
      return m_coords;
    }
    /// @brief Get the node's capacity
    /// @return Size The node's capacity
<<<<<<< HEAD
    Size capacity() const { return m_capacity; }
    /// @brief Get the node's transport capacity
    /// @return Size The node's transport capacity
    Size transportCapacity() const { return m_transportCapacity; }
=======
    inline Size capacity() const { return m_capacity; }
>>>>>>> 20450e87

    inline virtual bool isFull() const = 0;

    inline virtual bool isIntersection() const noexcept { return false; }
    inline virtual bool isTrafficLight() const noexcept { return false; }
    inline virtual bool isRoundabout() const noexcept { return false; }
  };

  /// @brief The Intersection class represents a node in the network.
  /// @tparam Id The type of the node's id. It must be an unsigned integral type.
  class Intersection : public Node {
  protected:
    std::multimap<int16_t, Id> m_agents;
    std::set<Id>
        m_streetPriorities;  // A set containing the street ids that have priority - like main roads
    Size m_agentCounter;

  public:
    Intersection() = default;
    /// @brief Construct a new Intersection object
    /// @param id The node's id
    explicit Intersection(Id id) : Node{id} {};
    /// @brief Construct a new Intersection object
    /// @param id The node's id
    /// @param coords A std::pair containing the node's coordinates
    Intersection(Id id, std::pair<double, double> coords) : Node{id, coords} {};

    virtual ~Intersection() = default;

    /// @brief Set the node's capacity
    /// @param capacity The node's capacity
    /// @throws std::runtime_error if the capacity is smaller than the current queue size
    void setCapacity(Size capacity) override;

    /// @brief Put an agent in the node
    /// @param agent A std::pair containing the agent's angle difference and id
    /// @details The agent's angle difference is used to order the agents in the node.
    ///          The agent with the smallest angle difference is the first one to be
    ///          removed from the node.
    /// @throws std::runtime_error if the node is full
    void addAgent(double angle, Id agentId);
    /// @brief Put an agent in the node
    /// @param agentId The agent's id
    /// @details The agent's angle difference is used to order the agents in the node.
    ///          The agent with the smallest angle difference is the first one to be
    ///          removed from the node.
    /// @throws std::runtime_error if the node is full
    void addAgent(Id agentId);
    /// @brief Removes an agent from the node
    /// @param agentId The agent's id
    void removeAgent(Id agentId);
    /// @brief Set the node streets with priority
    /// @param streetPriorities A std::set containing the node's street priorities
    inline void setStreetPriorities(std::set<Id> streetPriorities) {
      m_streetPriorities = std::move(streetPriorities);
    }
    /// @brief Add a street to the node street priorities
    /// @param streetId The street's id
    inline void addStreetPriority(Id streetId) { m_streetPriorities.emplace(streetId); }

    /// @brief Returns true if the node is full
    /// @return bool True if the node is full
    inline bool isFull() const override { return m_agents.size() == this->m_capacity; }

    /// @brief Get the node's street priorities
    /// @details This function returns a std::set containing the node's street priorities.
    ///        If a street has priority, it means that the agents that are on that street
    ///        have priority over the agents that are on the other streets.
    /// @return std::set<Id> A std::set containing the node's street priorities
    inline virtual const std::set<Id>& streetPriorities() const {
      return m_streetPriorities;
    };
    /// @brief Get the node's agent ids
    /// @return std::set<Id> A std::set containing the node's agent ids
    inline std::multimap<int16_t, Id> agents() const { return m_agents; };
    /// @brief Returns the number of agents that have passed through the node
    /// @return Size The number of agents that have passed through the node
    /// @details This function returns the number of agents that have passed through the node
    ///          since the last time this function was called. It also resets the counter.
    Size agentCounter();

    inline virtual bool isIntersection() const noexcept override final { return true; }
  };

  template <typename Delay>
    requires(std::unsigned_integral<Delay>)
  class TrafficLight : public Intersection {
  private:
    std::optional<std::pair<Delay, Delay>> m_delay;
    Delay m_counter;
    Delay m_phase;

  public:
    /// @brief Construct a new TrafficLight object
    /// @param id The node's id
    explicit TrafficLight(Id id) : Intersection{id}, m_counter{0}, m_phase{0} {};
    /// @brief Construct a new TrafficLight object
    /// @param node An Intersection object
    TrafficLight(const Node& node);

    /// @brief Set the node's delay
    /// @details This function is used to set the node's delay.
    ///          If the delay is already set, the function will check the counter:
    ///          - if the counter is more than the sum of the new green and red delays, it
    ///            will be set to the new sum minus one, i.e. one more red cycle.
    ///          - if the counter is less than the old green delay but more than the new green delay,
    ///            it will be set to the new green delay minus the difference between the old and the new delay.
    /// @param delay The node's delay
    void setDelay(Delay delay);
    /// @brief Set the node's delay
    /// @details This function is used to set the node's delay.
    ///          If the delay is already set, the function will check the counter:
    ///          - if the counter is more than the sum of the new green and red delays, it
    ///            will be set to the new sum minus one, i.e. one more red cycle.
    ///          - if the counter is less than the old green delay but more than the new green delay,
    ///            it will be set to the new green delay minus the difference between the old and the new delay.
    /// @param delay The node's delay
    void setDelay(std::pair<Delay, Delay> delay);
    /// @brief Set the node's phase
    /// @param phase The node's phase
    /// @throw std::runtime_error if the delay is not set
    void setPhase(Delay phase);
    /// @brief Increase the node's counter
    /// @details This function is used to increase the node's counter
    ///          when the simulation is running. It automatically resets the counter
    ///          when it reaches the double of the delay value.
    /// @throw std::runtime_error if the delay is not set
    void increaseCounter();

    /// @brief  Set the phase of the node after the current red-green cycle has passed
    /// @param phase The new node phase
    void setPhaseAfterCycle(Delay phase);

    /// @brief Get the node's delay
    /// @return std::optional<Delay> The node's delay
    std::optional<std::pair<Delay, Delay>> delay() const { return m_delay; }
    Delay counter() const { return m_counter; }
    /// @brief Returns true if the traffic light is green
    /// @return bool True if the traffic light is green
    bool isGreen() const;
    bool isGreen(Id streetId) const;
    bool isTrafficLight() const noexcept override { return true; }
  };

  template <typename Delay>
    requires(std::unsigned_integral<Delay>)
  TrafficLight<Delay>::TrafficLight(const Node& node)
      : Intersection{node.id()}, m_counter{0}, m_phase{0} {
    if (node.coords().has_value()) {
      this->setCoords(node.coords().value());
    }
    this->setCapacity(node.capacity());
  }

  template <typename Delay>
    requires(std::unsigned_integral<Delay>)
  void TrafficLight<Delay>::setDelay(Delay delay) {
    if (m_delay.has_value()) {
      if (m_counter >= delay + m_delay.value().second) {
        m_counter = delay + m_delay.value().second - 1;
      } else if (delay < m_delay.value().first) {
        if (m_counter >= delay && m_counter <= m_delay.value().first) {
          m_counter = delay - (m_delay.value().first - m_counter);
        }
      }
    }
    m_delay = std::make_pair(delay, delay);
  }

  template <typename Delay>
    requires(std::unsigned_integral<Delay>)
  void TrafficLight<Delay>::setDelay(std::pair<Delay, Delay> delay) {
    if (m_delay.has_value()) {
      if (m_counter >= delay.first + delay.second) {
        m_counter = delay.first + delay.second - 1;
      } else if (delay.first < m_delay.value().first) {
        if (m_counter >= delay.first && m_counter <= m_delay.value().first) {
          m_counter = delay.first - (m_delay.value().first - m_counter);
        }
      }
    }
    m_delay = std::move(delay);
  }

  template <typename Delay>
    requires(std::unsigned_integral<Delay>)
  void TrafficLight<Delay>::setPhase(Delay phase) {
    if (!m_delay.has_value()) {
      throw std::runtime_error(buildLog("TrafficLight's delay has not been set."));
    }
    if (phase > m_delay.value().first + m_delay.value().second) {
      phase -= m_delay.value().first + m_delay.value().second;
    }
    m_counter = phase;
    m_phase = 0;
  }

  template <typename Delay>
    requires(std::unsigned_integral<Delay>)
  void TrafficLight<Delay>::setPhaseAfterCycle(Delay phase) {
    if (phase > m_delay.value().first + m_delay.value().second) {
      phase -= m_delay.value().first + m_delay.value().second;
    }
    m_phase = phase;
  }

  template <typename Delay>
    requires(std::unsigned_integral<Delay>)
  void TrafficLight<Delay>::increaseCounter() {
    if (!m_delay.has_value()) {
      throw std::runtime_error(buildLog("TrafficLight's delay has not been set."));
    }
    ++m_counter;
    if (m_counter == m_delay.value().first + m_delay.value().second) {
      if (m_phase != 0) {
        m_counter = m_phase;
        m_phase = 0;
      } else {
        m_counter = 0;
      }
    }
  }

  template <typename Delay>
    requires(std::unsigned_integral<Delay>)
  bool TrafficLight<Delay>::isGreen() const {
    if (!m_delay.has_value()) {
      throw std::runtime_error(buildLog("TrafficLight's delay has not been set."));
    }
    return m_counter < m_delay.value().first;
  }

  template <typename Delay>
    requires(std::unsigned_integral<Delay>)
  bool TrafficLight<Delay>::isGreen(Id streetId) const {
    if (!m_delay.has_value()) {
      throw std::runtime_error(buildLog("TrafficLight's delay has not been set."));
    }
    bool hasPriority{this->streetPriorities().contains(streetId)};
    if (this->isGreen()) {
      return hasPriority;
    }
    return !hasPriority;
  }

  /// @brief The Roundabout class represents a roundabout node in the network.
  /// @tparam Id The type of the node's id
  /// @tparam Size The type of the node's capacity
  class Roundabout : public Node {
  protected:
    dsm::queue<Id> m_agents;

  public:
    inline Roundabout() = default;
    /// @brief Construct a new Roundabout object
    /// @param id The node's id
    inline explicit Roundabout(Id id) : Node{id} {};
    /// @brief Construct a new Roundabout object
    /// @param id The node's id
    /// @param coords A std::pair containing the node's coordinates
    inline Roundabout(Id id, std::pair<double, double> coords) : Node{id, coords} {};
    /// @brief Construct a new Roundabout object
    /// @param node An Intersection object
    Roundabout(const Node& node);

    virtual ~Roundabout() = default;

    /// @brief Put an agent in the node
    /// @param agentId The agent's id
    /// @throws std::runtime_error if the node is full
    void enqueue(Id agentId);
    /// @brief Removes the first agent from the node
    /// @return Id The agent's id
    Id dequeue();
    /// @brief Get the node's queue
    /// @return dsm::queue<Id> The node's queue
    inline const dsm::queue<Id>& agents() const { return m_agents; }

    /// @brief Returns true if the node is full
    /// @return bool True if the node is full
    inline bool isFull() const override { return m_agents.size() == this->m_capacity; }
    /// @brief Returns true if the node is a roundabout
    /// @return bool True if the node is a roundabout
    inline bool isRoundabout() const noexcept override { return true; }
  };

};  // namespace dsm<|MERGE_RESOLUTION|>--- conflicted
+++ resolved
@@ -56,14 +56,12 @@
     }
     /// @brief Set the node's capacity
     /// @param capacity The node's capacity
-<<<<<<< HEAD
-    virtual void setCapacity(Size capacity) { m_capacity = capacity; }
+    inline virtual void setCapacity(Size capacity) { m_capacity = capacity; }
     /// @brief Set the node's transport capacity
     /// @param capacity The node's transport capacity
-    virtual void setTransportCapacity(Size capacity) { m_transportCapacity = capacity; }
-=======
-    inline virtual void setCapacity(Size capacity) { m_capacity = capacity; }
->>>>>>> 20450e87
+    inline virtual void setTransportCapacity(Size capacity) {
+      m_transportCapacity = capacity;
+    }
     /// @brief Get the node's id
     /// @return Id The node's id
     inline Id id() const { return m_id; }
@@ -74,14 +72,10 @@
     }
     /// @brief Get the node's capacity
     /// @return Size The node's capacity
-<<<<<<< HEAD
-    Size capacity() const { return m_capacity; }
+    inline Size capacity() const { return m_capacity; }
     /// @brief Get the node's transport capacity
     /// @return Size The node's transport capacity
-    Size transportCapacity() const { return m_transportCapacity; }
-=======
-    inline Size capacity() const { return m_capacity; }
->>>>>>> 20450e87
+    inline Size transportCapacity() const { return m_transportCapacity; }
 
     inline virtual bool isFull() const = 0;
 
