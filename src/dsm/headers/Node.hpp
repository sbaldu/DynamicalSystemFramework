/// @file       /src/dsm/headers/Node.hpp
/// @brief      Defines the Node class.
///
/// @details    This file contains the definition of the Node class.
///             The Node class represents a node in the network. It is templated by the type
///             of the node's id, which must be an unsigned integral type.
///             The derived classes are:
///             - TrafficLight: represents a traffic light node

#ifndef Node_hpp
#define Node_hpp

#include <functional>
#include <utility>
#include <stdexcept>
#include <optional>
#include <set>
#include <map>

#include "../utility/Logger.hpp"

namespace dsm {
  /// @brief The Node class represents a node in the network.
  /// @tparam Id The type of the node's id. It must be an unsigned integral type.
  template <typename Id, typename Size>
    requires std::unsigned_integral<Id> && std::unsigned_integral<Size>
  class Node {
  protected:
    std::multimap<int16_t, Id> m_agents;
    /* I don't actually know if it is better yo use a std::map or a priority_queue...
    Using the second one means that the node is blocked if an agent with priority cannot move.
    The first is just like an ordering...
    Need to discuss this.*/
    std::map<int16_t, Id> m_streetPriorities;
    std::pair<double, double> m_coords;
    Id m_id;
    Size m_capacity;
    Size m_agentCounter;

  public:
    Node() = default;
    /// @brief Construct a new Node object
    /// @param id The node's id
    explicit Node(Id id);
    /// @brief Construct a new Node object
    /// @param id The node's id
    /// @param coords A std::pair containing the node's coordinates
    Node(Id id, std::pair<double, double> coords);

    /// @brief Set the node's coordinates
    /// @param coords A std::pair containing the node's coordinates
    void setCoords(std::pair<double, double> coords);
    /// @brief Set the node's capacity
    /// @param capacity The node's capacity
    void setCapacity(Size capacity);
    /// @brief Put an agent in the node
    /// @param agent A std::pair containing the agent's angle difference and id
    /// @details The agent's angle difference is used to order the agents in the node.
    ///          The agent with the smallest angle difference is the first one to be
    ///          removed from the node.
    /// @throws std::runtime_error if the node is full
    void addAgent(std::pair<double, Id> agent);
    /// @brief Put an agent in the node
    /// @param agentId The agent's id
    /// @details The agent's angle difference is used to order the agents in the node.
    ///          The agent with the smallest angle difference is the first one to be
    ///          removed from the node.
    /// @throws std::runtime_error if the node is full
    void addAgent(Id agentId);
    /// @brief Removes an agent from the node
    /// @param agentId The agent's id
    void removeAgent(Id agentId);
    
    void setStreetPriorities(std::map<int16_t, Id> streetPriorities);

    void addStreetPriority(int16_t priority, Id streetId);

    virtual bool isGreen() const;
    virtual bool isGreen(Id) const;
    virtual void increaseCounter() {};

    /// @brief Get the node's id
    /// @return Id The node's id
    /// @return Id The node's id
    Id id() const;
    /// @brief Get the node's coordinates
    /// @return std::pair<double,, double> A std::pair containing the node's coordinates
    const std::pair<double, double>& coords() const;
    /// @brief Get the node's street priorities
    /// @return std::map<Id, Size> A std::map containing the node's street priorities
    /// @details The keys of the map are intended as priorities, while the values are the ids of the streets.
    ///          The streets are ordered by priority, from the highest to the lowest. You should have both positive
    ///          and negative priorities, where the positive ones are the ones that have the green light, and the
    ///          negative ones are the ones that have the red light (and viceversa)
    virtual const std::map<int16_t, Id>& streetPriorities() const;
    /// @brief Get the node's capacity
    /// @return Size The node's capacity
    Size capacity() const;
    /// @brief Get the node's agent ids
    /// @return std::set<Id> A std::set containing the node's agent ids
    std::multimap<int16_t, Id> agents() const;
    /// @brief Returns true if the node is full
    /// @return bool True if the node is full
    bool isFull() const;
    /// @brief Returns the number of agents that have passed through the node
    /// @return Size The number of agents that have passed through the node
    /// @details This function returns the number of agents that have passed through the node
    ///          since the last time this function was called. It also resets the counter.
    Size agentCounter();
  };

  template <typename Id, typename Size>
    requires std::unsigned_integral<Id> && std::unsigned_integral<Size>
  Node<Id, Size>::Node(Id id) : m_id{id}, m_capacity{1}, m_agentCounter{0} {}

  template <typename Id, typename Size>
    requires std::unsigned_integral<Id> && std::unsigned_integral<Size>
  Node<Id, Size>::Node(Id id, std::pair<double, double> coords)
      : m_coords{std::move(coords)}, m_id{id}, m_capacity{1}, m_agentCounter{0} {}
  
  template <typename Id, typename Size>
    requires std::unsigned_integral<Id> && std::unsigned_integral<Size>
  bool Node<Id, Size>::isGreen() const {
    std::string errorMsg{"Error at line " + std::to_string(__LINE__) + " in file " + __FILE__ + ": " +
                         "isGreen() is not implemented for this type of node"};
    throw std::runtime_error(errorMsg);
  }
  template <typename Id, typename Size>
    requires std::unsigned_integral<Id> && std::unsigned_integral<Size>
  bool Node<Id, Size>::isGreen(Id) const {
    std::string errorMsg{"Error at line " + std::to_string(__LINE__) + " in file " + __FILE__ + ": " +
                         "isGreen() is not implemented for this type of node"};
    throw std::runtime_error(errorMsg);
  }

  template <typename Id, typename Size>
    requires std::unsigned_integral<Id> && std::unsigned_integral<Size>
  Id Node<Id, Size>::id() const {
    return m_id;
  }

  template <typename Id, typename Size>
    requires std::unsigned_integral<Id> && std::unsigned_integral<Size>
  void Node<Id, Size>::setCoords(std::pair<double, double> coords) {
    m_coords = std::move(coords);
  }

  template <typename Id, typename Size>
    requires std::unsigned_integral<Id> && std::unsigned_integral<Size>
  void Node<Id, Size>::setStreetPriorities(std::map<int16_t, Id> streetPriorities) {
    m_streetPriorities = std::move(streetPriorities);
  }

  template <typename Id, typename Size>
    requires std::unsigned_integral<Id> && std::unsigned_integral<Size>
  void Node<Id, Size>::addStreetPriority(int16_t priority, Id streetId) {
    m_streetPriorities.emplace(priority, streetId);
  }

  template <typename Id, typename Size>
    requires std::unsigned_integral<Id> && std::unsigned_integral<Size>
  void Node<Id, Size>::setCapacity(Size capacity) {
    if (capacity < m_agents.size()) {
      throw std::runtime_error(buildLog("Node capacity is smaller than the current queue size"));
    }
    m_capacity = capacity;
  }

  template <typename Id, typename Size>
    requires std::unsigned_integral<Id> && std::unsigned_integral<Size>
  void Node<Id, Size>::addAgent(Id agentId) {
    if (m_agents.size() == m_capacity) {
      throw std::runtime_error(buildLog("Node is full"));
    }
    for (auto const& agent : m_agents) {
      if (agent.second == agentId) {
        throw std::runtime_error(buildLog("Agent is already on the node"));
      }
    }
<<<<<<< HEAD
    m_agents.emplace(0, agentId);
=======
    int lastKey{0};
    if (!m_agents.empty()) {
      lastKey = m_agents.rbegin()->first + 1;
    }
    m_agents.emplace(lastKey, agentId);
>>>>>>> c49ba79d
    ++m_agentCounter;
  }

  template <typename Id, typename Size>
    requires std::unsigned_integral<Id> && std::unsigned_integral<Size>
  void Node<Id, Size>::removeAgent(Id agentId) {
    for (auto it{m_agents.begin()}; it != m_agents.end(); ++it) {
      if (it->second == agentId) {
        m_agents.erase(it);
        return;
      }
    }
    throw std::runtime_error(buildLog("Agent is not on the node"));
  }

  template <typename Id, typename Size>
    requires std::unsigned_integral<Id> && std::unsigned_integral<Size>
  const std::pair<double, double>& Node<Id, Size>::coords() const {
    return m_coords;
  }

  template <typename Id, typename Size>
    requires std::unsigned_integral<Id> && std::unsigned_integral<Size>
  const std::map<int16_t, Id>& Node<Id, Size>::streetPriorities() const {
    return m_streetPriorities;
  }

  template <typename Id, typename Size>
    requires std::unsigned_integral<Id> && std::unsigned_integral<Size>
  Size Node<Id, Size>::capacity() const {
    return m_capacity;
  }

  template <typename Id, typename Size>
    requires std::unsigned_integral<Id> && std::unsigned_integral<Size>
  std::multimap<int16_t, Id> Node<Id, Size>::agents() const {
    return m_agents;
  }

  template <typename Id, typename Size>
    requires std::unsigned_integral<Id> && std::unsigned_integral<Size>
  bool Node<Id, Size>::isFull() const {
    return m_agents.size() == m_capacity;
  }

  template <typename Id, typename Size>
    requires std::unsigned_integral<Id> && std::unsigned_integral<Size>
  Size Node<Id, Size>::agentCounter() {
    Size copy{m_agentCounter};
    m_agentCounter = 0;
    return copy;
  }

  // to be implemented
  /* template <typename Id> */
  /* class Intersection : public Node<Id, Size> { */
  /* private: */
  /*   std::function<void()> m_priority; */
  /* }; */

  /* template <typename Id> */
  /* class Roundabout : public Node<Id, Size> { */
  /* private: */
  /*   std::function<void()> m_priority; */
  /* }; */

  template <typename Id, typename Size, typename Delay>
    requires std::unsigned_integral<Id> && std::unsigned_integral<Size> && std::unsigned_integral<Delay>
  class TrafficLight : public Node<Id, Size> {
  private:
    std::optional<std::pair<Delay, Delay>> m_delay;
    Delay m_counter;

  public:
    TrafficLight() = default;
    /// @brief Construct a new TrafficLight object
    /// @param id The node's id
    TrafficLight(Id id);

    /// @brief Set the node's delay
    /// @param delay The node's delay
    void setDelay(Delay delay);
    /// @brief Set the node's delay
    /// @param delay The node's delay
    void setDelay(std::pair<Delay, Delay> delay);
    /// @brief Set the node's phase
    /// @param phase The node's phase
    /// @throw std::runtime_error if the delay is not set
    void setPhase(Delay phase);
    /// @brief Increase the node's counter
    /// @details This function is used to increase the node's counter
    ///          when the simulation is running. It automatically resets the counter
    ///          when it reaches the double of the delay value.
    /// @throw std::runtime_error if the delay is not set
    void increaseCounter();

    /// @brief Get the node's delay
    /// @return std::optional<Delay> The node's delay
    std::optional<Delay> delay() const;
    Delay counter() const { return m_counter; }
    /// @brief Returns true if the traffic light is green
    /// @return bool True if the traffic light is green
    bool isGreen() const;
    bool isGreen(Id streetId) const;
  };

  template <typename Id, typename Size, typename Delay>
    requires std::unsigned_integral<Id> && std::unsigned_integral<Size> && std::unsigned_integral<Delay>
  TrafficLight<Id, Size, Delay>::TrafficLight(Id id) : Node<Id, Size>{id}, m_counter{0} {}

  template <typename Id, typename Size, typename Delay>
    requires std::unsigned_integral<Id> && std::unsigned_integral<Size> && std::unsigned_integral<Delay>
  void TrafficLight<Id, Size, Delay>::setDelay(Delay delay) {
    m_delay = std::make_pair(delay, delay);
  }
  template <typename Id, typename Size, typename Delay>
    requires std::unsigned_integral<Id> && std::unsigned_integral<Size> && std::unsigned_integral<Delay>
  void TrafficLight<Id, Size, Delay>::setDelay(std::pair<Delay, Delay> delay) {
    m_delay = std::move(delay);
  }
  template <typename Id, typename Size, typename Delay>
    requires std::unsigned_integral<Id> && std::unsigned_integral<Size> && std::unsigned_integral<Delay>
  void TrafficLight<Id, Size, Delay>::setPhase(Delay phase) {
    if (!m_delay.has_value()) {
      std::string errorMsg{"Error at line " + std::to_string(__LINE__) + " in file " + __FILE__ + ": " +
                           "TrafficLight's delay is not set"};
      throw std::runtime_error(errorMsg);
    }
    if (phase > m_delay.value().first + m_delay.value().second) {
      phase -= m_delay.value().first + m_delay.value().second;
    }
    phase == 0 ? m_counter = 0 : m_counter = m_delay.value().first % phase; //fwefbewbfw
  }
  template <typename Id, typename Size, typename Delay>
    requires std::unsigned_integral<Id> && std::unsigned_integral<Size> && std::unsigned_integral<Delay>
  void TrafficLight<Id, Size, Delay>::increaseCounter() {
    if (!m_delay.has_value()) {
      std::string errorMsg{"Error at line " + std::to_string(__LINE__) + " in file " + __FILE__ + ": " +
                           "TrafficLight's delay is not set"};
      throw std::runtime_error(errorMsg);
    }
    ++m_counter;
    if (m_counter == m_delay.value().first + m_delay.value().second) {
      m_counter = 0;
    }
  }

  template <typename Id, typename Size, typename Delay>
    requires std::unsigned_integral<Id> && std::unsigned_integral<Size> && std::unsigned_integral<Delay>
  std::optional<Delay> TrafficLight<Id, Size, Delay>::delay() const {
    return m_delay;
  }
  template <typename Id, typename Size, typename Delay>
    requires std::unsigned_integral<Id> && std::unsigned_integral<Size> && std::unsigned_integral<Delay>
  bool TrafficLight<Id, Size, Delay>::isGreen() const {
    if (!m_delay.has_value()) {
      std::string errorMsg{"Error at line " + std::to_string(__LINE__) + " in file " + __FILE__ + ": " +
                           "TrafficLight's delay is not set"};
      throw std::runtime_error(errorMsg);
    }
    return m_counter < m_delay.value().first;
  }
  template <typename Id, typename Size, typename Delay>
    requires std::unsigned_integral<Id> && std::unsigned_integral<Size> && std::unsigned_integral<Delay>
  bool TrafficLight<Id, Size, Delay>::isGreen(Id streetId) const {
    if (!m_delay.has_value()) {
      std::string errorMsg{"Error at line " + std::to_string(__LINE__) + " in file " + __FILE__ + ": " +
                           "TrafficLight's delay is not set"};
      throw std::runtime_error(errorMsg);
    }
    if (this->isGreen()) {
      return this->streetPriorities().at(streetId) > 0;
    }
    return this->streetPriorities().at(streetId) < 0;
  }
};  // namespace dsm

#endif<|MERGE_RESOLUTION|>--- conflicted
+++ resolved
@@ -177,15 +177,11 @@
         throw std::runtime_error(buildLog("Agent is already on the node"));
       }
     }
-<<<<<<< HEAD
-    m_agents.emplace(0, agentId);
-=======
     int lastKey{0};
     if (!m_agents.empty()) {
       lastKey = m_agents.rbegin()->first + 1;
     }
     m_agents.emplace(lastKey, agentId);
->>>>>>> c49ba79d
     ++m_agentCounter;
   }
 
