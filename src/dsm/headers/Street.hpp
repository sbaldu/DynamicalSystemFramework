/// @file       /src/dsm/headers/Street.hpp
/// @brief      Defines the Street class.
///
/// @details    This file contains the definition of the Street class.
///             The Street class represents a street in the network. It is templated by the
///             type of the street's id and the type of the street's capacity.
///             The street's id and capacity must be unsigned integral types.

#ifndef Street_hpp
#define Street_hpp

#include <optional>
#include <queue>
#include <type_traits>
#include <utility>
#include <stdexcept>
#include <cmath>
#include <numbers>

#include "Agent.hpp"
#include "Node.hpp"
#include "../utility/TypeTraits/is_numeric.hpp"
#include "../utility/queue.hpp"
#include "../utility/Logger.hpp"

namespace dsm {
  /// @brief The Street class represents a street in the network.
  /// @tparam Id, The type of the street's id. It must be an unsigned integral type.
  /// @tparam Size, The type of the street's capacity. It must be an unsigned integral type.
  template <typename Id, typename Size>
    requires(std::unsigned_integral<Id> && std::unsigned_integral<Size>)
  class Street {
  private:
    dsm::queue<Size> m_queue;
    std::pair<Id, Id> m_nodePair;
    double m_len;
    double m_maxSpeed;
    double m_angle;
    Id m_id;
    Size m_capacity;
    Size m_transportCapacity;
  public:
    Street() = delete;
    /// @brief Construct a new Street object starting from an existing street
    /// @details The new street has different id but same capacity, length, speed limit, and node pair as the
    ///          existing street.
    /// @param Street The existing street
    /// @param id The new street's id
    Street(Id id, const Street<Id, Size>&);
    /// @brief Construct a new Street object
    /// @param id The street's id
    /// @param nodePair The street's node pair
    Street(Id id, std::pair<Id, Id> nodePair);
    /// @brief Construct a new Street object
    /// @details The default capacity is 1, the default length is 1, and the default speed limit is
    ///          50 km/h, i.e. 13.8888888889 m/s.
    /// @param id The street's id
    /// @param capacity The street's capacity
    /// @param len The street's length
    /// @param nodePair The street's node pair
    Street(Id id, Size capacity, double len, std::pair<Id, Id> nodePair);
    /// @brief Construct a new Street object
    /// @details The default speed limit is 50 km/h, i.e. 13.8888888889 m/s.
    /// @param id The street's id
    /// @param capacity The street's capacity
    /// @param len The street's length
    /// @param maxSpeed The street's speed limit
    /// @param nodePair The street's node pair
    Street(Id id, Size capacity, double len, double maxSpeed, std::pair<Id, Id> nodePair);

    virtual ~Street() = default;

    /// @brief Set the street's id
    /// @param id The street's id
    void setId(Id id) { m_id = id; }
    /// @brief Set the street's capacity
    /// @param capacity The street's capacity
    void setCapacity(Size capacity) { m_capacity = capacity; }
    /// @brief Set the street's transport capacity
    /// @details The transport capacity is the maximum number of agents that can traverse the street
    ///          in a time step.
    /// @param capacity The street's transport capacity
    void setTransportCapacity(Size capacity) { m_transportCapacity = capacity; }
    /// @brief Set the street's length
    /// @param len The street's length
    /// @throw std::invalid_argument, If the length is negative
    void setLength(double len);
    /// @brief Set the street's queue
    /// @param queue The street's queue
    void setQueue(dsm::queue<Size> queue) { m_queue = std::move(queue); }
    /// @brief Set the street's node pair
    /// @param node1 The source node of the street
    /// @param node2 The destination node of the street
    void setNodePair(Id node1, Id node2) { m_nodePair = std::make_pair(node1, node2); }
    /// @brief Set the street's node pair
    /// @param node1 The source node of the street
    /// @param node2 The destination node of the street
    void setNodePair(const Node<Id, Size>& node1, const Node<Id, Size>& node2) {
      m_nodePair = std::make_pair(node1.id(), node2.id());
    }
    /// @brief Set the street's node pair
    /// @param pair The street's node pair
    void setNodePair(std::pair<Id, Id> pair) { m_nodePair = std::move(pair); }
    /// @brief Set the street's speed limit
    /// @param speed The street's speed limit
    /// @throw std::invalid_argument, If the speed is negative
    void setMaxSpeed(double speed);
    /// @brief Set the street's angle
    /// @param srcNode The source node of the street
    /// @param dstNode The destination node of the street
    void setAngle(std::pair<double, double> srcNode, std::pair<double, double> dstNode);
    /// @brief Set the street's angle
    /// @param angle The street's angle
    /// @throw std::invalid_argument If the angle is negative or greater than 2 * pi
    void setAngle(double angle);

    /// @brief Get the street's id
    /// @return Id, The street's id
    Id id() const { return m_id; }
    /// @brief Get the street's capacity
    /// @return Size, The street's capacity
    Size capacity() const { return m_capacity; }
    /// @brief Get the street's transport capacity
    /// @details The transport capacity is the maximum number of agents that can traverse the street
    ///          in a time step.
    /// @return Size, The street's transport capacity
    Size transportCapacity() const { return m_transportCapacity; }
    /// @brief Get the street's length
    /// @return double, The street's length
    double length() const { return m_len; }
    /// @brief Get the street's queue
    /// @return dsm::queue<Size>, The street's queue
    const dsm::queue<Size>& queue() const { return m_queue; }
    /// @brief Get the street's node pair
    /// @return std::pair<Id, Id>, The street's node pair
    const std::pair<Id, Id>& nodePair() const { return m_nodePair; }
    /// @brief Get the street's density
    /// @return double, The street's density
    double density() const { return static_cast<double>(m_queue.size()) / m_capacity; }
    /// @brief Get the street's speed limit
    /// @return double, The street's speed limit
    double maxSpeed() const { return m_maxSpeed; }
    /// @brief Get the street's angle
    /// @return double The street's angle
    double angle() const { return m_angle; }
    /// @brief Add an agent to the street's queue
    /// @param agentId The id of the agent to add to the street's queue
    /// @throw std::runtime_error If the street's queue is full
    virtual void enqueue(Id agentId);
    /// @brief Remove an agent from the street's queue
    virtual std::optional<Id> dequeue();
    /// @brief Check if the street is a spire
    /// @return bool True if the street is a spire, false otherwise
    virtual bool isSpire() const { return false; };
  };

  template <typename Id, typename Size>
    requires(std::unsigned_integral<Id> && std::unsigned_integral<Size>)
  Street<Id, Size>::Street(Id id, const Street<Id, Size>& street)
      : m_nodePair{street.nodePair()},
        m_len{street.length()},
        m_maxSpeed{street.maxSpeed()},
        m_angle{street.angle()},
        m_id{id},
        m_capacity{street.capacity()},
        m_transportCapacity{street.transportCapacity()} {}

  template <typename Id, typename Size>
    requires(std::unsigned_integral<Id> && std::unsigned_integral<Size>)
  Street<Id, Size>::Street(Id index, std::pair<Id, Id> pair)
      : m_nodePair{std::move(pair)},
        m_len{1.},
        m_maxSpeed{13.8888888889},
        m_angle{0.},
        m_id{index},
        m_capacity{1},
        m_transportCapacity{std::numeric_limits<Size>::max()} {}

  template <typename Id, typename Size>
    requires(std::unsigned_integral<Id> && std::unsigned_integral<Size>)
  Street<Id, Size>::Street(Id id, Size capacity, double len, std::pair<Id, Id> nodePair)
      : m_nodePair{std::move(nodePair)},
        m_len{len},
        m_maxSpeed{13.8888888889},
        m_angle{0.},
        m_id{id},
        m_capacity{capacity},
        m_transportCapacity{std::numeric_limits<Size>::max()} {}

  template <typename Id, typename Size>
    requires(std::unsigned_integral<Id> && std::unsigned_integral<Size>)
  Street<Id, Size>::Street(
      Id id, Size capacity, double len, double maxSpeed, std::pair<Id, Id> nodePair)
      : m_nodePair{std::move(nodePair)},
        m_len{len},
        m_angle{0.},
        m_id{id},
        m_capacity{capacity},
        m_transportCapacity{std::numeric_limits<Size>::max()} {
    this->setMaxSpeed(maxSpeed);
  }

  template <typename Id, typename Size>
    requires(std::unsigned_integral<Id> && std::unsigned_integral<Size>)
  void Street<Id, Size>::setLength(double len) {
    if (len < 0.) {
      throw std::invalid_argument(buildLog("The length of a street cannot be negative."));
    }
    m_len = len;
  }
  template <typename Id, typename Size>
    requires(std::unsigned_integral<Id> && std::unsigned_integral<Size>)
  void Street<Id, Size>::setMaxSpeed(double speed) {
    if (speed < 0.) {
      throw std::invalid_argument(
          buildLog("The maximum speed of a street cannot be negative."));
    }
    m_maxSpeed = speed;
  }
  template <typename Id, typename Size>
    requires(std::unsigned_integral<Id> && std::unsigned_integral<Size>)
  void Street<Id, Size>::setAngle(std::pair<double, double> srcNode,
                                  std::pair<double, double> dstNode) {
    // N.B.: lat, lon <==> y, x
    double angle{
        std::atan2(dstNode.first - srcNode.first, dstNode.second - srcNode.second)};
    this->setAngle(angle);
  }
  template <typename Id, typename Size>
    requires(std::unsigned_integral<Id> && std::unsigned_integral<Size>)
  void Street<Id, Size>::setAngle(double angle) {
    if (std::abs(angle) > 2 * std::numbers::pi) {
      throw std::invalid_argument(
<<<<<<< HEAD
          buildLog("The angle of a street must be between - 2 * pi and 2 * pi. Got: " +  std::to_string(angle) + "."));
=======
          buildLog("The angle of a street must be between - 2 * pi and 2 * pi. Got: " +
                   std::to_string(angle) + "."));
>>>>>>> 12333f64
    }
    m_angle = angle;
  }

  template <typename Id, typename Size>
    requires(std::unsigned_integral<Id> && std::unsigned_integral<Size>)
  void Street<Id, Size>::enqueue(Id agentId) {
    if (m_queue.size() == m_capacity) {
      throw std::runtime_error(buildLog("The street's queue is full."));
    }
    for (auto const& id : m_queue) {
      if (id == agentId) {
        throw std::runtime_error(buildLog("The agent is already on the street."));
      }
    }
    m_queue.push(agentId);
  }
  template <typename Id, typename Size>
    requires(std::unsigned_integral<Id> && std::unsigned_integral<Size>)
  std::optional<Id> Street<Id, Size>::dequeue() {
    if (m_queue.empty()) {
      return std::nullopt;
    }
    Id id = m_queue.front();
    m_queue.pop();
    return id;
  }

  /// @brief The SpireStreet class represents a street which is able to count agent flows in both input and output.
  /// @tparam Id The type of the street's id
  /// @tparam Size The type of the street's capacity
  template <typename Id, typename Size>
    requires(std::unsigned_integral<Id> && std::unsigned_integral<Size>)
  class SpireStreet : public Street<Id, Size> {
  private:
    Size m_agentCounterIn;
    Size m_agentCounterOut;
  public:
    SpireStreet() = delete;
    /// @brief Construct a new SpireStreet object starting from an existing street
    /// @param id The street's id
    /// @param street The existing street
    SpireStreet(Id id, const Street<Id, Size>& street);
    /// @brief Construct a new SpireStreet object
    /// @param id The street's id
    /// @param capacity The street's capacity
    /// @param len The street's length
    /// @param nodePair The street's node pair
    SpireStreet(Id id, Size capacity, double len, std::pair<Id, Id> nodePair);
    /// @brief Construct a new SpireStreet object
    /// @param id The street's id
    /// @param capacity The street's capacity
    /// @param len The street's length
    /// @param maxSpeed The street's speed limit
    /// @param nodePair The street's node pair
    SpireStreet(
        Id id, Size capacity, double len, double maxSpeed, std::pair<Id, Id> nodePair);
    ~SpireStreet() = default;

    /// @brief Add an agent to the street's queue
    /// @param agentId The id of the agent to add to the street's queue
    /// @throw std::runtime_error If the street's queue is full
    void enqueue(Id agentId) override;

    /// @brief Get the input flow of the street
    /// @return Size The input flow of the street
    /// @details Once the input flow is retrieved, it is reset to 0 together with the output flow.
    Size inputFlow();
    /// @brief Get the output flow of the street
    /// @return Size The output flow of the street
    /// @details Once the output flow is retrieved, it is reset to 0 together with the input flow.
    Size outputFlow();
    /// @brief Get the mean flow of the street
    /// @return int The flow of the street, i.e. the difference between input and output flows
    /// @details Once the flow is retrieved, bothh the input and output flows are reset to 0.
    ///     Notice that this flow is positive iff the input flow is greater than the output flow.
    int meanFlow();
    /// @brief Remove an agent from the street's queue
    /// @return std::optional<Id> The id of the agent removed from the street's queue
    std::optional<Id> dequeue() override;
    /// @brief Check if the street is a spire
    /// @return bool True if the street is a spire, false otherwise
    bool isSpire() const override { return true; };
  };

  template <typename Id, typename Size>
    requires(std::unsigned_integral<Id> && std::unsigned_integral<Size>)
  SpireStreet<Id, Size>::SpireStreet(Id id, const Street<Id, Size>& street)
      : Street<Id, Size>(id, street), m_agentCounterIn{0}, m_agentCounterOut{0} {}

  template <typename Id, typename Size>
    requires(std::unsigned_integral<Id> && std::unsigned_integral<Size>)
  SpireStreet<Id, Size>::SpireStreet(Id id,
                                     Size capacity,
                                     double len,
                                     std::pair<Id, Id> nodePair)
      : Street<Id, Size>(id, capacity, len, nodePair),
        m_agentCounterIn{0},
        m_agentCounterOut{0} {}

  template <typename Id, typename Size>
    requires(std::unsigned_integral<Id> && std::unsigned_integral<Size>)
  SpireStreet<Id, Size>::SpireStreet(
      Id id, Size capacity, double len, double maxSpeed, std::pair<Id, Id> nodePair)
      : Street<Id, Size>(id, capacity, len, maxSpeed, nodePair),
        m_agentCounterIn{0},
        m_agentCounterOut{0} {}

  template <typename Id, typename Size>
    requires(std::unsigned_integral<Id> && std::unsigned_integral<Size>)
  void SpireStreet<Id, Size>::enqueue(Id agentId) {
    Street<Id, Size>::enqueue(agentId);
    ++m_agentCounterIn;
  }

  template <typename Id, typename Size>
    requires(std::unsigned_integral<Id> && std::unsigned_integral<Size>)
  Size SpireStreet<Id, Size>::inputFlow() {
    Size flow = m_agentCounterIn;
    m_agentCounterIn = 0;
    m_agentCounterOut = 0;
    return flow;
  }
  template <typename Id, typename Size>
    requires(std::unsigned_integral<Id> && std::unsigned_integral<Size>)
  Size SpireStreet<Id, Size>::outputFlow() {
    Size flow = m_agentCounterOut;
    m_agentCounterIn = 0;
    m_agentCounterOut = 0;
    return flow;
  }
  template <typename Id, typename Size>
    requires(std::unsigned_integral<Id> && std::unsigned_integral<Size>)
  int SpireStreet<Id, Size>::meanFlow() {
    int flow = static_cast<int>(m_agentCounterIn) - static_cast<int>(m_agentCounterOut);
    m_agentCounterIn = 0;
    m_agentCounterOut = 0;
    return flow;
  }

  template <typename Id, typename Size>
    requires(std::unsigned_integral<Id> && std::unsigned_integral<Size>)
  std::optional<Id> SpireStreet<Id, Size>::dequeue() {
    std::optional<Id> id = Street<Id, Size>::dequeue();
    if (id.has_value()) {
      ++m_agentCounterOut;
    }
    return id;
  }

};  // namespace dsm

#endif<|MERGE_RESOLUTION|>--- conflicted
+++ resolved
@@ -231,12 +231,8 @@
   void Street<Id, Size>::setAngle(double angle) {
     if (std::abs(angle) > 2 * std::numbers::pi) {
       throw std::invalid_argument(
-<<<<<<< HEAD
-          buildLog("The angle of a street must be between - 2 * pi and 2 * pi. Got: " +  std::to_string(angle) + "."));
-=======
           buildLog("The angle of a street must be between - 2 * pi and 2 * pi. Got: " +
                    std::to_string(angle) + "."));
->>>>>>> 12333f64
     }
     m_angle = angle;
   }
