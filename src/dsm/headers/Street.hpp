--- conflicted
+++ resolved
@@ -104,22 +104,24 @@
     void setLength(double len);
     /// @brief Set the street's queue
     /// @param queue The street's queue
-    void setQueue(dsm::queue<Size> queue, size_t index) {
+    inline void setQueue(dsm::queue<Size> queue, size_t index) {
       m_exitQueues[index] = std::move(queue);
     }
     /// @brief Set the street's node pair
     /// @param node1 The source node of the street
     /// @param node2 The destination node of the street
-    void setNodePair(Id node1, Id node2) { m_nodePair = std::make_pair(node1, node2); }
+    inline void setNodePair(Id node1, Id node2) {
+      m_nodePair = std::make_pair(node1, node2);
+    }
     /// @brief Set the street's node pair
     /// @param node1 The source node of the street
     /// @param node2 The destination node of the street
-    void setNodePair(const Node& node1, const Node& node2) {
+    inline void setNodePair(const Node& node1, const Node& node2) {
       m_nodePair = std::make_pair(node1.id(), node2.id());
     }
     /// @brief Set the street's node pair
     /// @param pair The street's node pair
-    void setNodePair(std::pair<Id, Id> pair) { m_nodePair = std::move(pair); }
+    inline void setNodePair(std::pair<Id, Id> pair) { m_nodePair = std::move(pair); }
     /// @brief Set the street's speed limit
     /// @param speed The street's speed limit
     /// @throw std::invalid_argument, If the speed is negative
@@ -139,51 +141,57 @@
 
     /// @brief Get the street's id
     /// @return Id, The street's id
-    Id id() const { return m_id; }
+    inline Id id() const { return m_id; }
     /// @brief Get the street's capacity
     /// @return Size, The street's capacity
-    Size capacity() const { return m_capacity; }
+    inline Size capacity() const { return m_capacity; }
     /// @brief Get the street's transport capacity
     /// @details The transport capacity is the maximum number of agents that can traverse the street
     ///          in a time step.
     /// @return Size, The street's transport capacity
-    int16_t transportCapacity() const { return m_transportCapacity; }
+    inline int16_t transportCapacity() const { return m_transportCapacity; }
     /// @brief Get the street's length
     /// @return double, The street's length
-    double length() const { return m_len; }
+    inline double length() const { return m_len; }
     /// @brief Get the street's waiting agents
     /// @return std::set<Id>, The street's waiting agents
-    const std::set<Id>& waitingAgents() const { return m_waitingAgents; }
+    inline const std::set<Id>& waitingAgents() const { return m_waitingAgents; }
     /// @brief Get the street's queue
     /// @return dsm::queue<Size>, The street's queue
-    const dsm::queue<Size>& queue(size_t index) const { return m_exitQueues[index]; }
+    inline const dsm::queue<Size>& queue(size_t index) const {
+      return m_exitQueues[index];
+    }
     /// @brief Get the street's queues
     /// @return std::vector<dsm::queue<Size>> The street's queues
-    const std::vector<dsm::queue<Size>>& exitQueues() const { return m_exitQueues; }
+    inline const std::vector<dsm::queue<Size>>& exitQueues() const {
+      return m_exitQueues;
+    }
     /// @brief Get the street's node pair
     /// @return std::pair<Id, Id>, The street's node pair
-    const std::pair<Id, Id>& nodePair() const { return m_nodePair; }
+    inline const std::pair<Id, Id>& nodePair() const { return m_nodePair; }
     /// @brief  Get the number of agents on the street
     /// @return Size, The number of agents on the street
     Size nAgents() const;
     /// @brief Get the street's density in \f$m^{-1}\f$
     /// @return double, The street's density
-    double density() const { return nAgents() / (m_len * m_nLanes); }
+    inline double density() const { return nAgents() / (m_len * m_nLanes); }
     /// @brief Get the street's normalized density
     /// @return double, The street's normalized density
-    double normDensity() const { return nAgents() / static_cast<double>(m_capacity); }
+    inline double normDensity() const {
+      return nAgents() / static_cast<double>(m_capacity);
+    }
     /// @brief Check if the street is full
     /// @return bool, True if the street is full, false otherwise
     bool isFull() const { return nAgents() == m_capacity; }
     /// @brief Get the street's speed limit
     /// @return double, The street's speed limit
-    double maxSpeed() const { return m_maxSpeed; }
+    inline double maxSpeed() const { return m_maxSpeed; }
     /// @brief Get the street's angle
     /// @return double The street's angle
-    double angle() const { return m_angle; }
+    inline double angle() const { return m_angle; }
     /// @brief Get the street's number of lanes
     /// @return int16_t The street's number of lanes
-    int16_t nLanes() const { return m_nLanes; }
+    inline int16_t nLanes() const { return m_nLanes; }
     /// @brief Get the number of agents on all queues
     /// @return Size The number of agents on all queues
     Size nExitingAgents() const;
@@ -197,199 +205,9 @@
     virtual std::optional<Id> dequeue(size_t index);
     /// @brief Check if the street is a spire
     /// @return bool True if the street is a spire, false otherwise
-    virtual bool isSpire() const { return false; };
+    inline virtual bool isSpire() const { return false; };
   };
 
-<<<<<<< HEAD
-  template <typename Id, typename Size>
-    requires(std::unsigned_integral<Id> && std::unsigned_integral<Size>)
-  Street<Id, Size>::Street(Id id, const Street<Id, Size>& street)
-      : m_nodePair{street.nodePair()},
-        m_len{street.length()},
-        m_maxSpeed{street.maxSpeed()},
-        m_angle{street.angle()},
-        m_id{id},
-        m_capacity{street.capacity()},
-        m_transportCapacity{street.transportCapacity()},
-        m_nLanes{street.nLanes()} {
-    m_exitQueues.resize(street.nLanes());
-    for (auto i{0}; i < street.nLanes(); ++i) {
-      m_exitQueues.push_back(dsm::queue<Size>());
-    }
-  }
-
-  template <typename Id, typename Size>
-    requires(std::unsigned_integral<Id> && std::unsigned_integral<Size>)
-  Street<Id, Size>::Street(Id index, std::pair<Id, Id> pair)
-      : m_nodePair{std::move(pair)},
-        m_len{1.},
-        m_maxSpeed{13.8888888889},
-        m_angle{0.},
-        m_id{index},
-        m_capacity{1},
-        m_transportCapacity{1},
-        m_nLanes{1} {
-    m_exitQueues.push_back(dsm::queue<Size>());
-  }
-
-  template <typename Id, typename Size>
-    requires(std::unsigned_integral<Id> && std::unsigned_integral<Size>)
-  Street<Id, Size>::Street(Id id, Size capacity, double len, std::pair<Id, Id> nodePair)
-      : m_nodePair{std::move(nodePair)},
-        m_len{len},
-        m_maxSpeed{13.8888888889},
-        m_angle{0.},
-        m_id{id},
-        m_capacity{capacity},
-        m_transportCapacity{1},
-        m_nLanes{1} {
-    m_exitQueues.push_back(dsm::queue<Size>());
-  }
-
-  template <typename Id, typename Size>
-    requires(std::unsigned_integral<Id> && std::unsigned_integral<Size>)
-  Street<Id, Size>::Street(
-      Id id, Size capacity, double len, double maxSpeed, std::pair<Id, Id> nodePair)
-      : m_nodePair{std::move(nodePair)},
-        m_len{len},
-        m_angle{0.},
-        m_id{id},
-        m_capacity{capacity},
-        m_transportCapacity{1},
-        m_nLanes{1} {
-    this->setMaxSpeed(maxSpeed);
-    m_exitQueues.push_back(dsm::queue<Size>());
-  }
-
-  template <typename Id, typename Size>
-    requires(std::unsigned_integral<Id> && std::unsigned_integral<Size>)
-  Street<Id, Size>::Street(Id id,
-                           Size capacity,
-                           double len,
-                           double maxSpeed,
-                           std::pair<Id, Id> nodePair,
-                           int16_t nLanes)
-      : m_nodePair{std::move(nodePair)},
-        m_len{len},
-        m_angle{0.},
-        m_id{id},
-        m_capacity{capacity},
-        m_transportCapacity{1}
-
-  {
-    this->setMaxSpeed(maxSpeed);
-    this->setCapacity(capacity);
-    this->setNLanes(nLanes);
-    m_exitQueues.resize(nLanes);
-    for (auto i{0}; i < nLanes; ++i) {
-      m_exitQueues.push_back(dsm::queue<Size>());
-    }
-  }
-
-  template <typename Id, typename Size>
-    requires(std::unsigned_integral<Id> && std::unsigned_integral<Size>)
-  void Street<Id, Size>::setLength(double len) {
-    assert((void(std::format("The length of the street {} must be greater than 0",
-                             static_cast<int>(m_id))),
-            len > 0.));
-    m_len = len;
-  }
-  template <typename Id, typename Size>
-    requires(std::unsigned_integral<Id> && std::unsigned_integral<Size>)
-  void Street<Id, Size>::setMaxSpeed(double speed) {
-    if (speed < 0.) {
-      throw std::invalid_argument(buildLog(
-          std::format("The maximum speed of a street ({}) cannot be negative.", speed)));
-    }
-    m_maxSpeed = speed;
-  }
-  template <typename Id, typename Size>
-    requires(std::unsigned_integral<Id> && std::unsigned_integral<Size>)
-  void Street<Id, Size>::setAngle(std::pair<double, double> srcNode,
-                                  std::pair<double, double> dstNode) {
-    // N.B.: lat, lon <==> y, x
-    double delta_y{dstNode.first - srcNode.first};
-    double delta_x{dstNode.second - srcNode.second};
-    double angle{std::atan2(delta_y, delta_x)};
-    if (angle < 0.) {
-      angle += 2 * std::numbers::pi;
-    }
-    this->setAngle(angle);
-  }
-  template <typename Id, typename Size>
-    requires(std::unsigned_integral<Id> && std::unsigned_integral<Size>)
-  void Street<Id, Size>::setAngle(double angle) {
-    if (std::abs(angle) > 2 * std::numbers::pi) {
-      throw std::invalid_argument(buildLog(std::format(
-          "The angle of a street ({}) must be between - 2 * pi and 2 * pi.", angle)));
-    }
-    m_angle = angle;
-  }
-  template <typename Id, typename Size>
-    requires(std::unsigned_integral<Id> && std::unsigned_integral<Size>)
-  void Street<Id, Size>::setNLanes(const int16_t nLanes) {
-    assert(
-        (void(std::format("The number of lanes of the street {} must be greater than 0",
-                          static_cast<int>(m_id))),
-         nLanes > 0));
-    m_nLanes = nLanes;
-  }
-
-  template <typename Id, typename Size>
-    requires(std::unsigned_integral<Id> && std::unsigned_integral<Size>)
-  Size Street<Id, Size>::nAgents() const {
-    Size nAgents{static_cast<Size>(m_waitingAgents.size())};
-    for (const auto& queue : m_exitQueues) {
-      nAgents += queue.size();
-    }
-    return nAgents;
-  }
-  template <typename Id, typename Size>
-    requires(std::unsigned_integral<Id> && std::unsigned_integral<Size>)
-  Size Street<Id, Size>::nExitingAgents() const {
-    Size nAgents{0};
-    for (const auto& queue : m_exitQueues) {
-      nAgents += queue.size();
-    }
-    return nAgents;
-  }
-
-  template <typename Id, typename Size>
-    requires(std::unsigned_integral<Id> && std::unsigned_integral<Size>)
-  void Street<Id, Size>::addAgent(Id agentId) {
-    assert((void("Agent is already on the street."), !m_waitingAgents.contains(agentId)));
-    for (auto const& queue : m_exitQueues) {
-      for (auto const& id : queue) {
-        assert((void("Agent is already in queue."), id != agentId));
-      }
-    }
-    m_waitingAgents.insert(agentId);
-  }
-  template <typename Id, typename Size>
-    requires(std::unsigned_integral<Id> && std::unsigned_integral<Size>)
-  void Street<Id, Size>::enqueue(Id agentId, size_t index) {
-    assert((void("Agent is not on the street."), m_waitingAgents.contains(agentId)));
-    for (auto const& queue : m_exitQueues) {
-      for (auto const& id : queue) {
-        assert((void("Agent is already in queue."), id != agentId));
-      }
-    }
-    m_waitingAgents.erase(agentId);
-    m_exitQueues[index].push(agentId);
-  }
-  template <typename Id, typename Size>
-    requires(std::unsigned_integral<Id> && std::unsigned_integral<Size>)
-  std::optional<Id> Street<Id, Size>::dequeue(size_t index) {
-    if (m_exitQueues[index].empty()) {
-      return std::nullopt;
-    }
-    Id id = m_exitQueues[index].front();
-    m_exitQueues[index].pop();
-    return id;
-  }
-
-=======
->>>>>>> 20450e87
   /// @brief The SpireStreet class represents a street which is able to count agent flows in both input and output.
   /// @tparam Id The type of the street's id
   /// @tparam Size The type of the street's capacity
@@ -442,79 +260,7 @@
     std::optional<Id> dequeue(size_t index) override;
     /// @brief Check if the street is a spire
     /// @return bool True if the street is a spire, false otherwise
-    bool isSpire() const override { return true; };
+    inline bool isSpire() const final { return true; };
   };
 
-<<<<<<< HEAD
-  template <typename Id, typename Size>
-    requires(std::unsigned_integral<Id> && std::unsigned_integral<Size>)
-  SpireStreet<Id, Size>::SpireStreet(Id id, const Street<Id, Size>& street)
-      : Street<Id, Size>(id, street), m_agentCounterIn{0}, m_agentCounterOut{0} {}
-
-  template <typename Id, typename Size>
-    requires(std::unsigned_integral<Id> && std::unsigned_integral<Size>)
-  SpireStreet<Id, Size>::SpireStreet(Id id,
-                                     Size capacity,
-                                     double len,
-                                     std::pair<Id, Id> nodePair)
-      : Street<Id, Size>(id, capacity, len, nodePair),
-        m_agentCounterIn{0},
-        m_agentCounterOut{0} {}
-
-  template <typename Id, typename Size>
-    requires(std::unsigned_integral<Id> && std::unsigned_integral<Size>)
-  SpireStreet<Id, Size>::SpireStreet(
-      Id id, Size capacity, double len, double maxSpeed, std::pair<Id, Id> nodePair)
-      : Street<Id, Size>(id, capacity, len, maxSpeed, nodePair),
-        m_agentCounterIn{0},
-        m_agentCounterOut{0} {}
-
-  template <typename Id, typename Size>
-    requires(std::unsigned_integral<Id> && std::unsigned_integral<Size>)
-  void SpireStreet<Id, Size>::addAgent(Id agentId) {
-    Street<Id, Size>::addAgent(agentId);
-    ++m_agentCounterIn;
-  }
-
-  template <typename Id, typename Size>
-    requires(std::unsigned_integral<Id> && std::unsigned_integral<Size>)
-  Size SpireStreet<Id, Size>::inputCounts(bool resetValue) {
-    if (!resetValue)
-      return m_agentCounterIn;
-    Size flow = m_agentCounterIn;
-    m_agentCounterIn = 0;
-    m_agentCounterOut = 0;
-    return flow;
-  }
-  template <typename Id, typename Size>
-    requires(std::unsigned_integral<Id> && std::unsigned_integral<Size>)
-  Size SpireStreet<Id, Size>::outputCounts(bool resetValue) {
-    if (!resetValue)
-      return m_agentCounterOut;
-    Size flow = m_agentCounterOut;
-    m_agentCounterIn = 0;
-    m_agentCounterOut = 0;
-    return flow;
-  }
-  template <typename Id, typename Size>
-    requires(std::unsigned_integral<Id> && std::unsigned_integral<Size>)
-  int SpireStreet<Id, Size>::meanFlow() {
-    int flow = static_cast<int>(m_agentCounterIn) - static_cast<int>(m_agentCounterOut);
-    m_agentCounterIn = 0;
-    m_agentCounterOut = 0;
-    return flow;
-  }
-
-  template <typename Id, typename Size>
-    requires(std::unsigned_integral<Id> && std::unsigned_integral<Size>)
-  std::optional<Id> SpireStreet<Id, Size>::dequeue(size_t index) {
-    std::optional<Id> id = Street<Id, Size>::dequeue(index);
-    if (id.has_value()) {
-      ++m_agentCounterOut;
-    }
-    return id;
-  }
-
-=======
->>>>>>> 20450e87
 };  // namespace dsm