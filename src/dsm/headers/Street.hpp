--- conflicted
+++ resolved
@@ -39,10 +39,6 @@
     Id m_id;
     Size m_capacity;
     Size m_transportCapacity;
-<<<<<<< HEAD
-=======
-
->>>>>>> 2141cb27
   public:
     Street() = delete;
     /// @brief Construct a new Street object starting from an existing street
@@ -354,10 +350,6 @@
   private:
     Size m_agentCounterIn;
     Size m_agentCounterOut;
-<<<<<<< HEAD
-=======
-
->>>>>>> 2141cb27
   public:
     SpireStreet() = delete;
     /// @brief Construct a new SpireStreet object starting from an existing street
@@ -376,12 +368,8 @@
     /// @param len The street's length
     /// @param maxSpeed The street's speed limit
     /// @param nodePair The street's node pair
-<<<<<<< HEAD
-    SpireStreet(Id id, Size capacity, double len, double maxSpeed, std::pair<Id, Id> nodePair);
-=======
     SpireStreet(
         Id id, Size capacity, double len, double maxSpeed, std::pair<Id, Id> nodePair);
->>>>>>> 2141cb27
     ~SpireStreet() = default;
 
     /// @brief Add an agent to the street's queue
@@ -417,10 +405,6 @@
 
   template <typename Id, typename Size>
     requires(std::unsigned_integral<Id> && std::unsigned_integral<Size>)
-<<<<<<< HEAD
-  SpireStreet<Id, Size>::SpireStreet(Id id, Size capacity, double len, std::pair<Id, Id> nodePair)
-      : Street<Id, Size>(id, capacity, len, nodePair), m_agentCounterIn{0}, m_agentCounterOut{0} {}
-=======
   SpireStreet<Id, Size>::SpireStreet(Id id,
                                      Size capacity,
                                      double len,
@@ -428,19 +412,14 @@
       : Street<Id, Size>(id, capacity, len, nodePair),
         m_agentCounterIn{0},
         m_agentCounterOut{0} {}
->>>>>>> 2141cb27
 
   template <typename Id, typename Size>
     requires(std::unsigned_integral<Id> && std::unsigned_integral<Size>)
   SpireStreet<Id, Size>::SpireStreet(
       Id id, Size capacity, double len, double maxSpeed, std::pair<Id, Id> nodePair)
-<<<<<<< HEAD
-      : Street<Id, Size>(id, capacity, len, maxSpeed, nodePair), m_agentCounterIn{0}, m_agentCounterOut{0} {}
-=======
       : Street<Id, Size>(id, capacity, len, maxSpeed, nodePair),
         m_agentCounterIn{0},
         m_agentCounterOut{0} {}
->>>>>>> 2141cb27
 
   template <typename Id, typename Size>
     requires(std::unsigned_integral<Id> && std::unsigned_integral<Size>)
@@ -470,11 +449,7 @@
   int SpireStreet<Id, Size>::meanFlow() {
     int flow = static_cast<int>(m_agentCounterIn) - static_cast<int>(m_agentCounterOut);
     m_agentCounterIn = 0;
-<<<<<<< HEAD
-    m_agentCounterOut = 0; 
-=======
     m_agentCounterOut = 0;
->>>>>>> 2141cb27
     return flow;
   }
 
