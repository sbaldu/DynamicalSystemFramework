--- conflicted
+++ resolved
@@ -29,14 +29,7 @@
     requires std::unsigned_integral<Id> && std::unsigned_integral<Size> && is_numeric_v<Delay>
   class Agent {
   private:
-<<<<<<< HEAD
-    Itinerary<Id> m_itinerary;
-    double m_speed;
-    Delay m_delay;
-    Id m_id;
-=======
     Id m_index;
->>>>>>> 6d2e7b57
     Id m_streetId;
     Id m_itineraryId;
     Delay m_delay;
@@ -48,18 +41,8 @@
     /// @brief Construct a new Agent object
     /// @param id The agent's id
     /// @param streetId The id of the street currently occupied by the agent
-<<<<<<< HEAD
-    Agent(Id id, Id streetId);
-    /// @brief Construct a new Agent object
-    /// @param id The agent's id
-    /// @param streetId The id of the street currently occupied by the agent
-    /// @param itinerary The agent's itinerary
-    Agent(Id id, Id streetId, Itinerary<Id> itinerary);
-=======
     /// @param itineraryId The agent's itinerary
     Agent(Id index, Id streetId, Id itineraryId);
->>>>>>> 6d2e7b57
-
     /// @brief Set the street occupied by the agent
     /// @param streetId The id of the street currently occupied by the agent
     void setStreetId(Id streetId);
@@ -112,21 +95,8 @@
 
   template <typename Id, typename Size, typename Delay>
     requires(std::unsigned_integral<Id> && std::unsigned_integral<Size> && is_numeric_v<Delay>)
-<<<<<<< HEAD
-  Agent<Id, Size, Delay>::Agent(Id id, Id streetId)
-      : m_speed{0.}, m_delay{0}, m_id{id}, m_streetId{streetId}, m_time{0} {}
-
-  template <typename Id, typename Size, typename Delay>
-    requires(std::unsigned_integral<Id> && std::unsigned_integral<Size> && is_numeric_v<Delay>)
-  Agent<Id, Size, Delay>::Agent(Id id, Id streetId, Itinerary<Id> itinerary)
-      : m_itinerary{std::move(itinerary)},
-        m_speed{0.},
-        m_delay{0},
-        m_id{id},
-=======
   Agent<Id, Size, Delay>::Agent(Id index, Id streetId, Id itineraryId)
       : m_index{index},
->>>>>>> 6d2e7b57
         m_streetId{streetId},
         m_itineraryId{itineraryId},
         m_delay{0},
