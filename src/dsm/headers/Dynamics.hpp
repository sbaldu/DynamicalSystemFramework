/// @file       /src/dsm/headers/Dynamics.hpp
/// @brief      Defines the Dynamics class.
///
/// @details    This file contains the definition of the Dynamics class.
///             The Dynamics class represents the dynamics of the network. It is templated by the type
///             of the graph's id and the type of the graph's capacity.
///             The graph's id and capacity must be unsigned integral types.

#ifndef dynamics_hpp
#define dynamics_hpp

#include <algorithm>
#include <concepts>
#include <vector>
#include <random>
#include <span>
#include <numeric>
#include <unordered_map>
#include <cmath>

#include "Agent.hpp"
#include "Itinerary.hpp"
#include "Graph.hpp"
#include "SparseMatrix.hpp"
#include "../utility/TypeTraits/is_agent.hpp"
#include "../utility/TypeTraits/is_itinerary.hpp"
#include "../utility/Logger.hpp"

namespace dsm {

  using TimePoint = long long unsigned int;

  /// @brief The Measurement struct represents the mean of a quantity and its standard deviation
  /// @tparam T The type of the mean and the standard deviation
  /// @param mean The mean
  /// @param error The standard deviation of the sample
  template <typename T>
  struct Measurement {
    T mean;
    T error;

    Measurement(T mean, T error) : mean{mean}, error{error} {}
  };

  /// @brief The Dynamics class represents the dynamics of the network.
  /// @tparam Id, The type of the graph's id. It must be an unsigned integral type.
  /// @tparam Size, The type of the graph's capacity. It must be an unsigned integral type.
  template <typename Id, typename Size, typename Delay>
    requires std::unsigned_integral<Id> && std::unsigned_integral<Size> &&
             is_numeric_v<Delay>
  class Dynamics {
  protected:
    std::unordered_map<Id, std::unique_ptr<Itinerary<Id>>> m_itineraries;
    std::map<Id, std::unique_ptr<Agent<Id, Size, Delay>>> m_agents;
    TimePoint m_time;
    std::unique_ptr<Graph<Id, Size>> m_graph;
    double m_errorProbability;
    double m_minSpeedRateo;
    mutable std::mt19937_64 m_generator{std::random_device{}()};
    std::uniform_real_distribution<double> m_uniformDist{0., 1.};
    std::vector<unsigned int> m_travelTimes;

    /// @brief Evolve the streets
    /// @details If possible, removes the first agent of each street queue, putting it in the destination node.
    virtual void m_evolveStreets();
    /// @brief Evolve the nodes
    /// @details If possible, removes all agents from each node, putting them in the next street.
    /// If the error probability is not zero, the agents can move to a random street.
    /// If the agent is in the destination node, it is removed from the simulation (and then reinserted if reinsert_agents is true)
    /// @param reinsert_agents If true, the agents are reinserted in the simulation after they reach their destination
    virtual void m_evolveNodes(bool reinsert_agents);
    /// @brief Evolve the agents.
    /// @details Puts all new agents on a street, if possible, decrements all delays
    /// and increments all travel times.
    virtual void m_evolveAgents();

  public:
    Dynamics() = delete;
    /// @brief Construct a new Dynamics object
    /// @param graph The graph representing the network
    Dynamics(const Graph<Id, Size>& graph);

    /// @brief Set the itineraries
    /// @param itineraries The itineraries
    void setItineraries(std::span<Itinerary<Id>> itineraries);
    /// @brief Set the seed for the graph's random number generator
    /// @param seed The seed
    void setSeed(unsigned int seed);
    /// @brief Set the minim speed rateo, i.e. the minim speed with respect to the speed limit
    /// @param minSpeedRateo The minim speed rateo
    /// @throw std::invalid_argument If the minim speed rateo is not between 0 and 1
    void setMinSpeedRateo(double minSpeedRateo);
    /// @brief Set the error probability
    /// @param errorProbability The error probability
    /// @throw std::invalid_argument If the error probability is not between 0 and 1
    void setErrorProbability(double errorProbability);
    /// @brief Set the speed of an agent
    /// @details This is a pure-virtual function, it must be implemented in the derived classes
    /// @param agentId The id of the agent
    virtual void setAgentSpeed(Size agentId) = 0;

    /// @brief Update the paths of the itineraries based on the actual travel times
    virtual void updatePaths();
    /// @brief Evolve the simulation
    /// @details Evolve the simulation by moving the agents and updating the travel times.
    /// In particular:
    /// - Move the first agent of each street queue, if possible, putting it in the next node
    /// - Move the agents from each node, if possible, putting them in the next street and giving them a speed.
    /// If the error probability is not zero, the agents can move to a random street.
    /// If the agent is in the destination node, it is removed from the simulation (and then reinserted if reinsert_agents is true)
    /// - Cycle over agents and update their times
    /// @param reinsert_agents If true, the agents are reinserted in the simulation after they reach their destination
    virtual void evolve(bool reinsert_agents = false);

    /// @brief Get the graph
    /// @return const Graph<Id, Size>&, The graph
    const Graph<Id, Size>& graph() const;
    /// @brief Get the itineraries
    /// @return const std::unordered_map<Id, Itinerary<Id>>&, The itineraries
    const std::unordered_map<Id, std::unique_ptr<Itinerary<Id>>>& itineraries() const;
    /// @brief Get the agents
    /// @return const std::unordered_map<Id, Agent<Id>>&, The agents
    const std::map<Id, std::unique_ptr<Agent<Id, Size, Delay>>>& agents() const;
    /// @brief Get the time
    /// @return TimePoint The time
    TimePoint time() const;

    /// @brief Add an agent to the simulation
    /// @param agent The agent
    void addAgent(const Agent<Id, Size, Delay>& agent);
    /// @brief Add an agent to the simulation
    /// @param agent std::unique_ptr to the agent
    void addAgent(std::unique_ptr<Agent<Id, Size, Delay>> agent);
    /// @brief Add a pack of agents to the simulation
    /// @param itineraryId The index of the itinerary
    /// @param nAgents The number of agents to add
    /// @throw std::invalid_argument If the itinerary is not found
    /// @details adds nAgents agents with the same itinerary of id itineraryId
    void addAgents(Id itineraryId, Size nAgents = 1);
    /// @brief Add a pack of agents to the simulation
    /// @param agents Parameter pack of agents
    template <typename... Tn>
      requires(is_agent_v<Tn> && ...)
    void addAgents(Tn... agents);
    /// @brief Add a pack of agents to the simulation
    /// @param agent An agent
    /// @param agents Parameter pack of agents
    template <typename T1, typename... Tn>
      requires(is_agent_v<T1> && (is_agent_v<Tn> && ...))
    void addAgents(T1 agent, Tn... agents);
    /// @brief Add a set of agents to the simulation
    /// @param agents Generic container of agents, represented by an std::span
    void addAgents(std::span<Agent<Id, Size, Delay>> agents);
    /// @brief Add a set of agents to the simulation
    /// @param nAgents The number of agents to add
    /// @param uniformly If true, the agents are added uniformly on the streets
    /// @throw std::runtime_error If there are no itineraries
    virtual void addRandomAgents(Size nAgents, bool uniformly = false);

    /// @brief Remove an agent from the simulation
    /// @param agentId the id of the agent to remove
    void removeAgent(Size agentId);
    template <typename T1, typename... Tn>
      requires(std::is_convertible_v<T1, Size> &&
               (std::is_convertible_v<Tn, Size> && ...))
    /// @brief Remove a pack of agents from the simulation
    /// @param id the id of the first agent to remove
    /// @param ids the pack of ides of the agents to remove
    void removeAgents(T1 id, Tn... ids);

    /// @brief Add an itinerary
    /// @param itinerary The itinerary
    void addItinerary(const Itinerary<Id>& itinerary);
    /// @brief Add an itinerary
    /// @param itinerary std::unique_ptr to the itinerary
    void addItinerary(std::unique_ptr<Itinerary<Id>> itinerary);
    template <typename... Tn>
      requires(is_itinerary_v<Tn> && ...)
    void addItineraries(Tn... itineraries);
    /// @brief Add a pack of itineraries
    /// @tparam T1
    /// @tparam ...Tn
    /// @param itinerary
    /// @param ...itineraries
    template <typename T1, typename... Tn>
      requires(is_itinerary_v<T1> && (is_itinerary_v<Tn> && ...))
    void addItineraries(T1 itinerary, Tn... itineraries);
    /// @brief Add a set of itineraries
    /// @param itineraries Generic container of itineraries, represented by an std::span
    void addItineraries(std::span<Itinerary<Id>> itineraries);

    /// @brief Reset the simulation time
    void resetTime();

    /// @brief Evolve the simulation
    /// @tparam F The type of the function to call
    /// @tparam ...Tn The types of the arguments of the function
    /// @param f The function to call
    /// @param ...args The arguments of the function
    template <typename F, typename... Tn>
      requires std::is_invocable_v<F, Tn...>
    void evolve(F f, Tn... args);

    /// @brief Get the mean speed of the agents
    /// @return Measurement<double> The mean speed of the agents and the standard deviation
    Measurement<double> meanSpeed() const;
    /// @brief Compute the mean speed over nStreets randomly selected streets
    /// @param nStreets The number of streets to select
    /// @return Measurement<double> The mean speed of the streets and the standard deviation
    Measurement<double> meanSpeed(Size nStreets) const;  // TODO: implement
    /// @brief Get the mean density of the streets
    /// @return Measurement<double> The mean density of the streets and the standard deviation
    Measurement<double> meanDensity() const;
    /// @brief Compute the mean density over nStreets randomly selected streets
    /// @param nStreets The number of streets to select
    /// @return Measurement<double> The mean density of the streets and the standard deviation
    Measurement<double> meanDensity(Size nStreets) const;  // TODO: implement
    /// @brief Get the mean flow of the streets
    /// @return Measurement<double> The mean flow of the streets and the standard deviation
    Measurement<double> meanFlow() const;
    /// @brief Compute the mean flow over nStreets randomly selected streets
    /// @param nStreets The number of streets to select
    /// @return Measurement<double> The mean flow of the streets and the standard deviation
    Measurement<double> meanFlow(Size nStreets) const;
    /// @brief Get the mean travel time of the agents
    /// @return Measurement<double> The mean travel time of the agents and the standard
    Measurement<double> meanTravelTime() const;
  };

  template <typename Id, typename Size, typename Delay>
    requires std::unsigned_integral<Id> && std::unsigned_integral<Size> &&
                 is_numeric_v<Delay>
  Dynamics<Id, Size, Delay>::Dynamics(const Graph<Id, Size>& graph)
      : m_time{0},
        m_graph{std::make_unique<Graph<Id, Size>>(graph)},
        m_errorProbability{0.},
        m_minSpeedRateo{0.} {}

  template <typename Id, typename Size, typename Delay>
    requires(std::unsigned_integral<Id> && std::unsigned_integral<Size> &&
             is_numeric_v<Delay>)
  void Dynamics<Id, Size, Delay>::m_evolveStreets() {
    for (auto& streetPair : this->m_graph->streetSet()) {
      auto street{streetPair.second};
      if (street->queue().empty()) {
        continue;
      }
      Id agentId{street->queue().front()};
      if (this->m_agents[agentId]->delay() > 0) {
        continue;
      }
      this->m_agents[agentId]->setSpeed(0.);
      auto destinationNode{this->m_graph->nodeSet()[street->nodePair().second]};
      if (destinationNode->isFull()) {
        continue;
      }
      if (std::dynamic_pointer_cast<TrafficLight<Id, Size, Delay>>(destinationNode) &&
          !destinationNode->isGreen(street->id())) {
        continue;
      }
      destinationNode->addAgent(street->dequeue().value());
    }
  }

  template <typename Id, typename Size, typename Delay>
    requires(std::unsigned_integral<Id> && std::unsigned_integral<Size> &&
             is_numeric_v<Delay>)
  void Dynamics<Id, Size, Delay>::m_evolveNodes(bool reinsert_agents) {
    /* In this function we have to manage the priority of the agents, given the street angles.
    By doing the angle difference, if the destination street is the same we can basically compare these differences (mod(pi)!, i.e. delta % std::numbers::pi):
    the smaller goes first.
    Anyway, this is not trivial as it seems so I will leave it as a comment.*/
    for (auto& nodePair : this->m_graph->nodeSet()) {
      auto node{nodePair.second};
      for (const auto agent : node->agents()) {
        Id agentId{agent.second};
        if (node->id() ==
            this->m_itineraries[this->m_agents[agentId]->itineraryId()]->destination()) {
          node->removeAgent(agentId);
          this->m_travelTimes.push_back(this->m_agents[agentId]->time());
          if (reinsert_agents) {
            Agent<Id, Size, Delay> newAgent{this->m_agents[agentId]->id(),
                                            this->m_agents[agentId]->itineraryId()};
            this->removeAgent(agentId);
            this->addAgent(newAgent);
          } else {
            this->removeAgent(agentId);
          }
          continue;
        }
        auto possibleMoves{
            this->m_itineraries[this->m_agents[agentId]->itineraryId()]->path().getRow(
                node->id())};
        if (this->m_uniformDist(this->m_generator) < this->m_errorProbability) {
          possibleMoves = this->m_graph->adjMatrix()->getRow(node->id());
        }
        if (static_cast<Size>(possibleMoves.size()) == 0) {
          continue;
        }
        std::uniform_int_distribution<Size> moveDist{
            0, static_cast<Size>(possibleMoves.size() - 1)};
        const auto p{moveDist(this->m_generator)};
        auto iterator = possibleMoves.begin();
        std::advance(iterator, p);
        const auto& streetResult{this->m_graph->street(node->id(), iterator->first)};
        if (!streetResult.has_value()) {
          continue;
        }
        auto nextStreet{streetResult.value()};

        if (nextStreet->density() < 1) {
          node->removeAgent(agentId);
          this->m_agents[agentId]->setStreetId(nextStreet->id());
          this->setAgentSpeed(this->m_agents[agentId]->id());
<<<<<<< HEAD
          this->m_agents[agentId]->incrementDelay(std::ceil(nextStreet->length() /
                                                  this->m_agents[agentId]->speed()));
=======
          this->m_agents[agentId]->incrementDelay(nextStreet->length() /
                                                  this->m_agents[agentId]->speed());
>>>>>>> 2931b51a
          nextStreet->enqueue(this->m_agents[agentId]->id());
        } else {
          break;
        }
      }
      if (std::dynamic_pointer_cast<TrafficLight<Id, Size, Delay>>(node)) {
        node->increaseCounter();
      }
    }
  }

  template <typename Id, typename Size, typename Delay>
    requires(std::unsigned_integral<Id> && std::unsigned_integral<Size> &&
             is_numeric_v<Delay>)
  void Dynamics<Id, Size, Delay>::m_evolveAgents() {
<<<<<<< HEAD
    for (auto const& [agentId, agent] : this->m_agents) {
      if (agent->time() > 0) {
        if (agent->delay() > 0) {
          if (agent->delay() > 1) {
          agent->incrementDistance();
          } else if (agent->streetId().has_value()) {
            double distance{std::fmod(this->m_graph->streetSet()[agent->streetId().value()]->length(), agent->speed())};
            if (distance < std::numeric_limits<double>::epsilon()) {
              agent->incrementDistance();
            } else {
              agent->incrementDistance(distance);
            }
          }
          agent->decrementDelay();
        }
      } else if (!agent->streetId().has_value()) {
        auto srcNode{
            this->m_graph
                ->nodeSet()[this->m_itineraries[agent->itineraryId()]->source()]};
        if (srcNode->isFull()) {
          continue;
        }
        try {
          srcNode->addAgent(agentId);
        } catch (std::runtime_error& e) {
          std::cerr << e.what() << '\n';
          continue;
        }
      }
      agent->incrementTime();
    }
=======
    for (auto& agentPair : this->m_agents) {
      if (agentPair.second->streetId().has_value()) {
        continue;
      }
      auto srcNode{
          this->m_graph
              ->nodeSet()[this->m_itineraries[agentPair.second->itineraryId()]->source()]};
      if (srcNode->isFull()) {
        continue;
      }
      try {
        srcNode->addAgent(agentPair.second->id());
      } catch (std::runtime_error& e) {
        // std::cerr << e.what() << '\n';
        continue;
      }
    }
    // decrement all agent delays
    std::ranges::for_each(this->m_agents, [](auto& agent) {
      if (agent.second->delay() > 0) {
        agent.second->decrementDelay();
      };
      agent.second->incrementTime();
    });
>>>>>>> 2931b51a
  }

  template <typename Id, typename Size, typename Delay>
    requires(std::unsigned_integral<Id> && std::unsigned_integral<Size> &&
             is_numeric_v<Delay>)
  void Dynamics<Id, Size, Delay>::setItineraries(std::span<Itinerary<Id>> itineraries) {
    std::ranges::for_each(itineraries, [this](const auto& itinerary) {
      this->m_itineraries.insert(std::make_unique<Itinerary<Id>>(itinerary));
    });
  }

  template <typename Id, typename Size, typename Delay>
    requires std::unsigned_integral<Id> && std::unsigned_integral<Size> &&
             is_numeric_v<Delay>
  void Dynamics<Id, Size, Delay>::setSeed(unsigned int seed) {
    m_generator.seed(seed);
  }

  template <typename Id, typename Size, typename Delay>
    requires std::unsigned_integral<Id> && std::unsigned_integral<Size> &&
             is_numeric_v<Delay>
  void Dynamics<Id, Size, Delay>::setMinSpeedRateo(double minSpeedRateo) {
    if (minSpeedRateo < 0. || minSpeedRateo > 1.) {
      throw std::invalid_argument(
          buildLog("The minim speed rateo must be between 0 and 1"));
    }
    m_minSpeedRateo = minSpeedRateo;
  }

  template <typename Id, typename Size, typename Delay>
    requires std::unsigned_integral<Id> && std::unsigned_integral<Size> &&
             is_numeric_v<Delay>
  void Dynamics<Id, Size, Delay>::setErrorProbability(double errorProbability) {
    if (errorProbability < 0. || errorProbability > 1.) {
      throw std::invalid_argument(
          buildLog("The error probability must be between 0 and 1"));
    }
    m_errorProbability = errorProbability;
  }

  template <typename Id, typename Size, typename Delay>
<<<<<<< HEAD
    requires std::unsigned_integral<Id> && std::unsigned_integral<Size> && is_numeric_v<Delay>
=======
    requires std::unsigned_integral<Id> && std::unsigned_integral<Size> &&
             is_numeric_v<Delay>
>>>>>>> 2931b51a
  void Dynamics<Id, Size, Delay>::updatePaths() {
    const Size dimension = m_graph->adjMatrix()->getRowDim();
    // std::unordered_map<Id, SparseMatrix<Id, bool>> paths;
    for (auto& itineraryPair : m_itineraries) {
      // if (this->m_time == 0 && itineraryPair.second->path().size() == 0 &&
      //     paths.contains(itineraryPair.second->destination())) {
      //   itineraryPair.second->setPath(paths.at(itineraryPair.second->destination()));
      //   continue;
      // }
      SparseMatrix<Id, bool> path{dimension, dimension};
      // cycle over the nodes
      for (Size i{0}; i < dimension; ++i) {
        if (i == itineraryPair.second->destination()) {
          continue;
        }
        auto result{m_graph->shortestPath(i, itineraryPair.second->destination())};
        if (!result.has_value()) {
          continue;
        }
        // save the minimum distance between i and the destination
        auto minDistance{result.value().distance()};
        for (auto const& node : m_graph->adjMatrix()->getRow(i)) {
          // init distance from a neighbor node to the destination to zero
          double distance{0.};

          auto streetResult = m_graph->street(i, node.first);
          if (!streetResult.has_value()) {
            continue;
          }
          auto streetLength{streetResult.value()->length()};
          // TimePoint expectedTravelTime{
          //     streetLength};  // / street->maxSpeed()};  // TODO: change into input velocity
          result = m_graph->shortestPath(node.first, itineraryPair.second->destination());
          if (result.has_value()) {
            // if the shortest path exists, save the distance
            distance = result.value().distance();
          } else if (node.first != itineraryPair.second->destination()) {
            // if the node is the destination, the distance is zero, otherwise the iteration is skipped
            continue;
          }

          // if (!(distance > minDistance + expectedTravelTime)) {
          if (!(distance > minDistance + streetLength)) {
            path.insert(i, node.first, true);
          }
        }
        itineraryPair.second->setPath(path);
        // paths.emplace(itineraryPair.second->destination(), path);
      }
    }
  }

  template <typename Id, typename Size, typename Delay>
    requires(std::unsigned_integral<Id> && std::unsigned_integral<Size> &&
             is_numeric_v<Delay>)
  void Dynamics<Id, Size, Delay>::evolve(bool reinsert_agents) {
    // move the first agent of each street queue, if possible, putting it in the next node
    this->m_evolveStreets();
    // move all the agents from each node, if possible
    this->m_evolveNodes(reinsert_agents);
    // cycle over agents and update their times
    this->m_evolveAgents();
    // increment time simulation
    ++this->m_time;
  }

  template <typename Id, typename Size, typename Delay>
    requires(std::unsigned_integral<Id> && std::unsigned_integral<Size> &&
             is_numeric_v<Delay>)
  const Graph<Id, Size>& Dynamics<Id, Size, Delay>::graph() const {
    return *m_graph;
  }

  template <typename Id, typename Size, typename Delay>
    requires std::unsigned_integral<Id> && std::unsigned_integral<Size> &&
             is_numeric_v<Delay>
  const std::unordered_map<Id, std::unique_ptr<Itinerary<Id>>>&
  Dynamics<Id, Size, Delay>::itineraries() const {
    return m_itineraries;
  }

  template <typename Id, typename Size, typename Delay>
    requires(std::unsigned_integral<Id> && std::unsigned_integral<Size> &&
             is_numeric_v<Delay>)
<<<<<<< HEAD
  const std::map<
      Id,
      std::unique_ptr<Agent<Id, Size, Delay>>>& Dynamics<Id, Size, Delay>::agents() const {
=======
  const std::map<Id, std::unique_ptr<Agent<Id, Size, Delay>>>&
  Dynamics<Id, Size, Delay>::agents() const {
>>>>>>> 2931b51a
    return this->m_agents;
  }

  template <typename Id, typename Size, typename Delay>
    requires(std::unsigned_integral<Id> && std::unsigned_integral<Size> &&
             is_numeric_v<Delay>)
  TimePoint Dynamics<Id, Size, Delay>::time() const {
    return m_time;
  }

  template <typename Id, typename Size, typename Delay>
    requires(std::unsigned_integral<Id> && std::unsigned_integral<Size> &&
             is_numeric_v<Delay>)
  void Dynamics<Id, Size, Delay>::addAgent(const Agent<Id, Size, Delay>& agent) {
    if (this->m_agents.contains(agent.id())) {
      std::string errorMsg{"Error at line " + std::to_string(__LINE__) + " in file " +
                           __FILE__ + ": " + "Agent " + std::to_string(agent.id()) +
                           " already exists"};
      throw std::invalid_argument(errorMsg);
    }
    this->m_agents.emplace(agent.id(), std::make_unique<Agent<Id, Size, Delay>>(agent));
  }
  template <typename Id, typename Size, typename Delay>
    requires(std::unsigned_integral<Id> && std::unsigned_integral<Size> &&
             is_numeric_v<Delay>)
  void Dynamics<Id, Size, Delay>::addAgent(std::unique_ptr<Agent<Id, Size, Delay>> agent) {
    if (this->m_agents.contains(agent->id())) {
      std::string errorMsg{"Error at line " + std::to_string(__LINE__) + " in file " +
                           __FILE__ + ": " + "Agent " + std::to_string(agent->id()) +
                           " already exists"};
      throw std::invalid_argument(errorMsg);
    }
    this->m_agents.emplace(agent->id(), std::move(agent));
  }
  template <typename Id, typename Size, typename Delay>
    requires std::unsigned_integral<Id> && std::unsigned_integral<Size> &&
             is_numeric_v<Delay>
  void Dynamics<Id, Size, Delay>::addAgents(Id itineraryId, Size nAgents) {
    auto itineraryIt{m_itineraries.find(itineraryId)};
    if (itineraryIt == m_itineraries.end()) {
      throw std::invalid_argument(
          buildLog("Itinerary " + std::to_string(itineraryId) + " not found"));
    }
    Id agentId{0};
    if (!this->m_agents.empty()) {
      agentId = this->m_agents.rbegin()->first + 1;
    }
    for (auto i{0}; i < nAgents; ++i, ++agentId) {
      this->addAgent(Agent<Id, Size, Delay>{agentId, itineraryId});
    }
  }

  template <typename Id, typename Size, typename Delay>
    requires(std::unsigned_integral<Id> && std::unsigned_integral<Size> &&
             is_numeric_v<Delay>)
  template <typename... Tn>
    requires(is_agent_v<Tn> && ...)
  void Dynamics<Id, Size, Delay>::addAgents(Tn... agents) {}

  template <typename Id, typename Size, typename Delay>
    requires(std::unsigned_integral<Id> && std::unsigned_integral<Size> &&
             is_numeric_v<Delay>)
  template <typename T1, typename... Tn>
    requires(is_agent_v<T1> && (is_agent_v<Tn> && ...))
  void Dynamics<Id, Size, Delay>::addAgents(T1 agent, Tn... agents) {
    addAgent(agent);
    addAgents(agents...);
  }

  template <typename Id, typename Size, typename Delay>
    requires(std::unsigned_integral<Id> && std::unsigned_integral<Size> &&
             is_numeric_v<Delay>)
  void Dynamics<Id, Size, Delay>::addAgents(std::span<Agent<Id, Size, Delay>> agents) {
    std::ranges::for_each(agents, [this](const auto& agent) -> void {
      this->m_agents.push_back(std::make_unique(agent));
    });
  }

  template <typename Id, typename Size, typename Delay>
    requires(std::unsigned_integral<Id> && std::unsigned_integral<Size> &&
             is_numeric_v<Delay>)
  void Dynamics<Id, Size, Delay>::addRandomAgents(Size nAgents, bool uniformly) {
    if (this->m_itineraries.empty()) {
      std::string errorMsg{"Error at line " + std::to_string(__LINE__) + " in file " +
                           __FILE__ + ": " +
                           "It is not possible to add random agents without itineraries"};
      throw std::runtime_error(errorMsg);
    }
    std::uniform_int_distribution<Size> itineraryDist{
        0, static_cast<Size>(this->m_itineraries.size() - 1)};
    std::uniform_int_distribution<Size> streetDist{
        0, static_cast<Size>(this->m_graph->streetSet().size() - 1)};
    for (Size i{0}; i < nAgents; ++i) {
      Size itineraryId{itineraryDist(this->m_generator)};
      Id agentId{0};
      if (!this->m_agents.empty()) {
        agentId = this->m_agents.rbegin()->first + 1;
      }
      if (uniformly) {
        Size streetId{0};
        do {
          // I dunno why this works and the following doesn't
          auto streetSet = this->m_graph->streetSet();
          auto streetIt = streetSet.begin();
          // auto streetIt = this->m_graph->streetSet().begin();
          Size step = streetDist(this->m_generator);
          std::advance(streetIt, step);
          streetId = streetIt->first;
        } while (this->m_graph->streetSet()[streetId]->density() == 1);
        auto street{this->m_graph->streetSet()[streetId]};
        Agent<Id, Size, Delay> agent{agentId, itineraryId, streetId};
        this->addAgent(agent);
        this->setAgentSpeed(agentId);
        this->m_agents[agentId]->incrementDelay(street->length() /
                                                this->m_agents[agentId]->speed());
        street->enqueue(agentId);
      } else {
        this->addAgent(Agent<Id, Size, Delay>{agentId, itineraryId});
      }
      ++agentId;
    }
  }

  template <typename Id, typename Size, typename Delay>
    requires(std::unsigned_integral<Id> && std::unsigned_integral<Size> &&
             is_numeric_v<Delay>)
  void Dynamics<Id, Size, Delay>::removeAgent(Size agentId) {
    auto agentIt{m_agents.find(agentId)};
    if (agentIt == m_agents.end()) {
      std::string errorMsg{"Error at line " + std::to_string(__LINE__) + " in file " +
                           __FILE__ + ": " + "Agent " + std::to_string(agentId) +
                           " not found"};
      throw std::invalid_argument(errorMsg);
    }
    m_agents.erase(agentId);
  }

  template <typename Id, typename Size, typename Delay>
    requires(std::unsigned_integral<Id> && std::unsigned_integral<Size> &&
             is_numeric_v<Delay>)
  template <typename T1, typename... Tn>
    requires(std::is_convertible_v<T1, Size> && (std::is_convertible_v<Tn, Size> && ...))
  void Dynamics<Id, Size, Delay>::removeAgents(T1 id, Tn... ids) {
    removeAgent(id);
    removeAgents(ids...);
  }

  template <typename Id, typename Size, typename Delay>
    requires std::unsigned_integral<Id> && std::unsigned_integral<Size> &&
             is_numeric_v<Delay>
  void Dynamics<Id, Size, Delay>::addItinerary(const Itinerary<Id>& itinerary) {
    m_itineraries.emplace(itinerary.id(), std::make_unique<Itinerary<Id>>(itinerary));
  }

  template <typename Id, typename Size, typename Delay>
    requires(std::unsigned_integral<Id> && std::unsigned_integral<Size> &&
             is_numeric_v<Delay>)
  void Dynamics<Id, Size, Delay>::addItinerary(std::unique_ptr<Itinerary<Id>> itinerary) {
    m_itineraries.emplace(itinerary.id(), std::move(itinerary));
  }

  template <typename Id, typename Size, typename Delay>
    requires(std::unsigned_integral<Id> && std::unsigned_integral<Size> &&
             is_numeric_v<Delay>)
  template <typename... Tn>
    requires(is_itinerary_v<Tn> && ...)
  void Dynamics<Id, Size, Delay>::addItineraries(Tn... itineraries) {
    (this->addItinerary(itineraries), ...);
  }

  template <typename Id, typename Size, typename Delay>
    requires(std::unsigned_integral<Id> && std::unsigned_integral<Size> &&
             is_numeric_v<Delay>)
  void Dynamics<Id, Size, Delay>::addItineraries(std::span<Itinerary<Id>> itineraries) {
    std::ranges::for_each(itineraries, [this](const auto& itinerary) -> void {
      this->m_itineraries.push_back(std::make_unique<Itinerary<Id>>(itinerary));
    });
  }

  template <typename Id, typename Size, typename Delay>
    requires std::unsigned_integral<Id> && std::unsigned_integral<Size> &&
             is_numeric_v<Delay>
  void Dynamics<Id, Size, Delay>::resetTime() {
    m_time = 0;
  }

  template <typename Id, typename Size, typename Delay>
    requires(std::unsigned_integral<Id> && std::unsigned_integral<Size> &&
             is_numeric_v<Delay>)
  template <typename F, typename... Tn>
    requires std::is_invocable_v<F, Tn...>
  void Dynamics<Id, Size, Delay>::evolve(F f, Tn... args) {
    f(args...);
  }

  template <typename Id, typename Size, typename Delay>
    requires std::unsigned_integral<Id> && std::unsigned_integral<Size> &&
             is_numeric_v<Delay>
  Measurement<double> Dynamics<Id, Size, Delay>::meanSpeed() const {
    if (m_agents.size() == 0) {
      return Measurement(0., 0.);
    }
    double mean{std::accumulate(m_agents.cbegin(),
                                m_agents.cend(),
                                0.,
                                [](double sum, const auto& agent) {
                                  return sum + agent.second->speed();
                                }) /
                m_agents.size()};
    if (m_agents.size() == 1) {
      return Measurement(mean, 0.);
    }
    double variance{std::accumulate(m_agents.cbegin(),
                                    m_agents.cend(),
                                    0.,
                                    [mean](double sum, const auto& agent) {
                                      return sum +
                                             std::pow(agent.second->speed() - mean, 2);
                                    }) /
                    (m_agents.size() - 1)};
    return Measurement(mean, std::sqrt(variance));
  }

  template <typename Id, typename Size, typename Delay>
    requires std::unsigned_integral<Id> && std::unsigned_integral<Size> &&
             is_numeric_v<Delay>
  Measurement<double> Dynamics<Id, Size, Delay>::meanDensity() const {
    if (m_graph->streetSet().size() == 0) {
      return Measurement(0., 0.);
    }
    double mean{std::accumulate(m_graph->streetSet().cbegin(),
                                m_graph->streetSet().cend(),
                                0.,
                                [](double sum, const auto& street) {
                                  return sum + street.second->density();
                                }) /
                m_graph->streetSet().size()};
    double variance{std::accumulate(m_graph->streetSet().cbegin(),
                                    m_graph->streetSet().cend(),
                                    0.,
                                    [mean](double sum, const auto& street) {
                                      return sum +
                                             std::pow(street.second->density() - mean, 2);
                                    }) /
                    (m_graph->streetSet().size() - 1)};
    return Measurement(mean, std::sqrt(variance));
  }
  template <typename Id, typename Size, typename Delay>
    requires std::unsigned_integral<Id> && std::unsigned_integral<Size> &&
             is_numeric_v<Delay>
  Measurement<double> Dynamics<Id, Size, Delay>::meanFlow() const {
    auto meanSpeed{this->meanSpeed()};
    auto meanDensity{this->meanDensity()};

    double mean{meanSpeed.mean * meanDensity.mean};
    if (mean == 0.) {
      return Measurement(0., 0.);
    }
    double variance{(meanSpeed.mean * std::pow(meanDensity.error, 2) +
                     std::pow(meanSpeed.error, 2) * meanDensity.mean) /
                    mean};
    return Measurement(mean, std::sqrt(variance));
  }
  template <typename Id, typename Size, typename Delay>
    requires std::unsigned_integral<Id> && std::unsigned_integral<Size> &&
             is_numeric_v<Delay>
  Measurement<double> Dynamics<Id, Size, Delay>::meanTravelTime() const {
    if (m_travelTimes.size() == 0) {
      return Measurement(0., 0.);
    }
    double mean{std::accumulate(m_travelTimes.cbegin(), m_travelTimes.cend(), 0.) /
                m_travelTimes.size()};
    double variance{std::accumulate(m_travelTimes.cbegin(),
                                    m_travelTimes.cend(),
                                    0.,
                                    [mean](double sum, const auto& travelTime) {
                                      return sum + std::pow(travelTime - mean, 2);
                                    }) /
                    (m_travelTimes.size() - 1)};
    return Measurement(mean, std::sqrt(variance));
  }

  template <typename Id, typename Size, typename Delay>
    requires std::unsigned_integral<Id> && std::unsigned_integral<Size> &&
             std::unsigned_integral<Delay>
  class FirstOrderDynamics : public Dynamics<Id, Size, Delay> {
  public:
    FirstOrderDynamics() = delete;
    /// @brief Construct a new First Order Dynamics object
    /// @param graph, The graph representing the network
    FirstOrderDynamics(const Graph<Id, Size>& graph);
    /// @brief Set the speed of an agent
    /// @param agentId The id of the agent
    /// @throw std::invalid_argument, If the agent is not found
    void setAgentSpeed(Size agentId);
  };

  template <typename Id, typename Size, typename Delay>
    requires(std::unsigned_integral<Id> && std::unsigned_integral<Size> &&
             is_numeric_v<Delay>)
  FirstOrderDynamics<Id, Size, Delay>::FirstOrderDynamics(const Graph<Id, Size>& graph)
      : Dynamics<Id, Size, Delay>(graph) {}

  template <typename Id, typename Size, typename Delay>
    requires(std::unsigned_integral<Id> && std::unsigned_integral<Size> &&
             is_numeric_v<Delay>)
  void FirstOrderDynamics<Id, Size, Delay>::setAgentSpeed(Size agentId) {
    auto street{this->m_graph->streetSet()[this->m_agents[agentId]->streetId().value()]};
    double speed{street->maxSpeed() * (1. - this->m_minSpeedRateo * street->density())};
    this->m_agents[agentId]->setSpeed(speed);
  }

  template <typename Id, typename Size>
    requires(std::unsigned_integral<Id> && std::unsigned_integral<Size>)
  class SecondOrderDynamics : public Dynamics<Id, Size, double> {
  public:
    void setAgentSpeed(Size agentId);
    void setSpeed();
  };

  template <typename Id, typename Size>
    requires(std::unsigned_integral<Id> && std::unsigned_integral<Size>)
  void SecondOrderDynamics<Id, Size>::setAgentSpeed(Size agentId) {}

  template <typename Id, typename Size>
    requires(std::unsigned_integral<Id> && std::unsigned_integral<Size>)
  void SecondOrderDynamics<Id, Size>::setSpeed() {}

};  // namespace dsm

#endif<|MERGE_RESOLUTION|>--- conflicted
+++ resolved
@@ -312,13 +312,8 @@
           node->removeAgent(agentId);
           this->m_agents[agentId]->setStreetId(nextStreet->id());
           this->setAgentSpeed(this->m_agents[agentId]->id());
-<<<<<<< HEAD
           this->m_agents[agentId]->incrementDelay(std::ceil(nextStreet->length() /
                                                   this->m_agents[agentId]->speed()));
-=======
-          this->m_agents[agentId]->incrementDelay(nextStreet->length() /
-                                                  this->m_agents[agentId]->speed());
->>>>>>> 2931b51a
           nextStreet->enqueue(this->m_agents[agentId]->id());
         } else {
           break;
@@ -334,7 +329,6 @@
     requires(std::unsigned_integral<Id> && std::unsigned_integral<Size> &&
              is_numeric_v<Delay>)
   void Dynamics<Id, Size, Delay>::m_evolveAgents() {
-<<<<<<< HEAD
     for (auto const& [agentId, agent] : this->m_agents) {
       if (agent->time() > 0) {
         if (agent->delay() > 0) {
@@ -366,32 +360,6 @@
       }
       agent->incrementTime();
     }
-=======
-    for (auto& agentPair : this->m_agents) {
-      if (agentPair.second->streetId().has_value()) {
-        continue;
-      }
-      auto srcNode{
-          this->m_graph
-              ->nodeSet()[this->m_itineraries[agentPair.second->itineraryId()]->source()]};
-      if (srcNode->isFull()) {
-        continue;
-      }
-      try {
-        srcNode->addAgent(agentPair.second->id());
-      } catch (std::runtime_error& e) {
-        // std::cerr << e.what() << '\n';
-        continue;
-      }
-    }
-    // decrement all agent delays
-    std::ranges::for_each(this->m_agents, [](auto& agent) {
-      if (agent.second->delay() > 0) {
-        agent.second->decrementDelay();
-      };
-      agent.second->incrementTime();
-    });
->>>>>>> 2931b51a
   }
 
   template <typename Id, typename Size, typename Delay>
@@ -433,12 +401,7 @@
   }
 
   template <typename Id, typename Size, typename Delay>
-<<<<<<< HEAD
-    requires std::unsigned_integral<Id> && std::unsigned_integral<Size> && is_numeric_v<Delay>
-=======
-    requires std::unsigned_integral<Id> && std::unsigned_integral<Size> &&
-             is_numeric_v<Delay>
->>>>>>> 2931b51a
+    requires(std::unsigned_integral<Id> && std::unsigned_integral<Size> && is_numeric_v<Delay>)
   void Dynamics<Id, Size, Delay>::updatePaths() {
     const Size dimension = m_graph->adjMatrix()->getRowDim();
     // std::unordered_map<Id, SparseMatrix<Id, bool>> paths;
@@ -523,14 +486,8 @@
   template <typename Id, typename Size, typename Delay>
     requires(std::unsigned_integral<Id> && std::unsigned_integral<Size> &&
              is_numeric_v<Delay>)
-<<<<<<< HEAD
-  const std::map<
-      Id,
-      std::unique_ptr<Agent<Id, Size, Delay>>>& Dynamics<Id, Size, Delay>::agents() const {
-=======
   const std::map<Id, std::unique_ptr<Agent<Id, Size, Delay>>>&
   Dynamics<Id, Size, Delay>::agents() const {
->>>>>>> 2931b51a
     return this->m_agents;
   }
 
