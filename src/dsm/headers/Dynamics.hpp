/// @file       /src/dsm/headers/Dynamics.hpp
/// @brief      Defines the Dynamics class.
///
/// @details    This file contains the definition of the Dynamics class.
///             The Dynamics class represents the dynamics of the network. It is templated by the type
///             of the graph's id and the type of the graph's capacity.
///             The graph's id and capacity must be unsigned integral types.

#ifndef dynamics_hpp
#define dynamics_hpp

#include <algorithm>
#include <concepts>
#include <vector>
#include <random>
#include <span>
#include <numeric>
#include <unordered_map>
#include <cmath>
#include <cassert>

#include "Agent.hpp"
#include "Itinerary.hpp"
#include "Graph.hpp"
#include "SparseMatrix.hpp"
#include "../utility/TypeTraits/is_agent.hpp"
#include "../utility/TypeTraits/is_itinerary.hpp"
#include "../utility/Logger.hpp"

namespace dsm {

  using TimePoint = long long unsigned int;

  /// @brief The Measurement struct represents the mean of a quantity and its standard deviation
  /// @tparam T The type of the mean and the standard deviation
  /// @param mean The mean
  /// @param error The standard deviation of the sample
  template <typename T>
  struct Measurement {
    T mean;
    T error;

    Measurement(T mean, T error) : mean{mean}, error{error} {}
    Measurement(const std::vector<T>& data) {
      if (data.size() == 0) {
        mean = 0.;
        error = 0.;
      } else {
        mean = std::accumulate(data.cbegin(), data.cend(), 0.) / data.size();
        if (data.size() < 2) {
          error = 0.;
        } else {
          const double cvariance{std::accumulate(data.cbegin(),
                                                 data.cend(),
                                                 0.,
                                                 [this](double sum, const auto& value) {
                                                   return sum + std::pow(value - mean, 2);
                                                 }) /
                                 (data.size() - 1)};
          error = std::sqrt(cvariance);
        }
      }
    }
  };

  /// @brief The Dynamics class represents the dynamics of the network.
  /// @tparam Id, The type of the graph's id. It must be an unsigned integral type.
  /// @tparam Size, The type of the graph's capacity. It must be an unsigned integral type.
  template <typename Id, typename Size, typename Delay>
    requires(std::unsigned_integral<Id> && std::unsigned_integral<Size> &&
             is_numeric_v<Delay>)
  class Dynamics {
  protected:
    std::unordered_map<Id, std::unique_ptr<Itinerary<Id>>> m_itineraries;
    std::map<Id, std::unique_ptr<Agent<Id, Size, Delay>>> m_agents;
    TimePoint m_time;
    std::unique_ptr<Graph<Id, Size>> m_graph;
    double m_errorProbability;
    double m_minSpeedRateo;
    mutable std::mt19937_64 m_generator{std::random_device{}()};
    std::uniform_real_distribution<double> m_uniformDist{0., 1.};
    std::vector<unsigned int> m_travelTimes;
    std::unordered_map<Id, Id> m_agentNextStreetId;

    /// @brief Get the next street id
    /// @param agentId The id of the agent
    /// @param NodeId The id of the node
    /// @return Id The id of the next street
    virtual Id m_nextStreetId(Id agentId, Id NodeId);
    /// @brief Evolve the streets
    /// @details If possible, removes the first agent of each street queue, putting it in the destination node.
    virtual void m_evolveStreets(bool reinsert_agents);
    /// @brief Evolve the nodes
    /// @details If possible, removes all agents from each node, putting them in the next street.
    /// If the error probability is not zero, the agents can move to a random street.
    /// If the agent is in the destination node, it is removed from the simulation (and then reinserted if reinsert_agents is true)
    /// @param reinsert_agents If true, the agents are reinserted in the simulation after they reach their destination
    virtual void m_evolveNodes();
    /// @brief Evolve the agents.
    /// @details Puts all new agents on a street, if possible, decrements all delays
    /// and increments all travel times.
    virtual void m_evolveAgents();

  public:
    Dynamics() = delete;
    /// @brief Construct a new Dynamics object
    /// @param graph The graph representing the network
    Dynamics(const Graph<Id, Size>& graph);

    /// @brief Set the itineraries
    /// @param itineraries The itineraries
    void setItineraries(std::span<Itinerary<Id>> itineraries);
    /// @brief Set the seed for the graph's random number generator
    /// @param seed The seed
    void setSeed(unsigned int seed);
    /// @brief Set the minim speed rateo, i.e. the minim speed with respect to the speed limit
    /// @param minSpeedRateo The minim speed rateo
    /// @throw std::invalid_argument If the minim speed rateo is not between 0 and 1
    void setMinSpeedRateo(double minSpeedRateo);
    /// @brief Set the error probability
    /// @param errorProbability The error probability
    /// @throw std::invalid_argument If the error probability is not between 0 and 1
    void setErrorProbability(double errorProbability);
    /// @brief Set the speed of an agent
    /// @details This is a pure-virtual function, it must be implemented in the derived classes
    /// @param agentId The id of the agent
    virtual void setAgentSpeed(Size agentId) = 0;

    /// @brief Update the paths of the itineraries based on the actual travel times
    virtual void updatePaths();
    /// @brief Evolve the simulation
    /// @details Evolve the simulation by moving the agents and updating the travel times.
    /// In particular:
    /// - Move the first agent of each street queue, if possible, putting it in the next node
    /// - Move the agents from each node, if possible, putting them in the next street and giving them a speed.
    /// If the error probability is not zero, the agents can move to a random street.
    /// If the agent is in the destination node, it is removed from the simulation (and then reinserted if reinsert_agents is true)
    /// - Cycle over agents and update their times
    /// @param reinsert_agents If true, the agents are reinserted in the simulation after they reach their destination
    virtual void evolve(bool reinsert_agents = false);

    /// @brief Get the graph
    /// @return const Graph<Id, Size>&, The graph
    const Graph<Id, Size>& graph() const;
    /// @brief Get the itineraries
    /// @return const std::unordered_map<Id, Itinerary<Id>>&, The itineraries
    const std::unordered_map<Id, std::unique_ptr<Itinerary<Id>>>& itineraries() const;
    /// @brief Get the agents
    /// @return const std::unordered_map<Id, Agent<Id>>&, The agents
    const std::map<Id, std::unique_ptr<Agent<Id, Size, Delay>>>& agents() const;
    /// @brief Get the time
    /// @return TimePoint The time
    TimePoint time() const;

    /// @brief Add an agent to the simulation
    /// @param agent The agent
    void addAgent(const Agent<Id, Size, Delay>& agent);
    /// @brief Add an agent to the simulation
    /// @param agent std::unique_ptr to the agent
    void addAgent(std::unique_ptr<Agent<Id, Size, Delay>> agent);
    /// @brief Add a pack of agents to the simulation
    /// @param itineraryId The index of the itinerary
    /// @param nAgents The number of agents to add
    /// @throw std::invalid_argument If the itinerary is not found
    /// @details adds nAgents agents with the same itinerary of id itineraryId
<<<<<<< HEAD
    void addAgents(Id itineraryId, Size nAgents = 1, std::optional<Id> srcNodeId = std::nullopt);
=======
    void addAgents(Id itineraryId,
                   Size nAgents = 1,
                   std::optional<Id> srcNodeId = std::nullopt);
>>>>>>> af421ff1
    /// @brief Add a pack of agents to the simulation
    /// @param agents Parameter pack of agents
    template <typename... Tn>
      requires(is_agent_v<Tn> && ...)
    void addAgents(Tn... agents);
    /// @brief Add a pack of agents to the simulation
    /// @param agent An agent
    /// @param agents Parameter pack of agents
    template <typename T1, typename... Tn>
      requires(is_agent_v<T1> && (is_agent_v<Tn> && ...))
    void addAgents(T1 agent, Tn... agents);
    /// @brief Add a set of agents to the simulation
    /// @param agents Generic container of agents, represented by an std::span
    void addAgents(std::span<Agent<Id, Size, Delay>> agents);
    /// @brief Add a set of agents to the simulation
    /// @param nAgents The number of agents to add
    /// @param uniformly If true, the agents are added uniformly on the streets
    /// @throw std::runtime_error If there are no itineraries
<<<<<<< HEAD
    virtual void addAgentsUniformly(Size nAgents, std::optional<Id> itineraryId = std::nullopt);
=======
    virtual void addAgentsUniformly(Size nAgents,
                                    std::optional<Id> itineraryId = std::nullopt);
>>>>>>> af421ff1

    /// @brief Remove an agent from the simulation
    /// @param agentId the id of the agent to remove
    void removeAgent(Size agentId);
    template <typename T1, typename... Tn>
      requires(std::is_convertible_v<T1, Size> &&
               (std::is_convertible_v<Tn, Size> && ...))
    /// @brief Remove a pack of agents from the simulation
    /// @param id the id of the first agent to remove
    /// @param ids the pack of ides of the agents to remove
    void removeAgents(T1 id, Tn... ids);

    /// @brief Add an itinerary
    /// @param itinerary The itinerary
    void addItinerary(const Itinerary<Id>& itinerary);
    /// @brief Add an itinerary
    /// @param itinerary std::unique_ptr to the itinerary
    void addItinerary(std::unique_ptr<Itinerary<Id>> itinerary);
    template <typename... Tn>
      requires(is_itinerary_v<Tn> && ...)
    void addItineraries(Tn... itineraries);
    /// @brief Add a pack of itineraries
    /// @tparam T1
    /// @tparam ...Tn
    /// @param itinerary
    /// @param ...itineraries
    template <typename T1, typename... Tn>
      requires(is_itinerary_v<T1> && (is_itinerary_v<Tn> && ...))
    void addItineraries(T1 itinerary, Tn... itineraries);
    /// @brief Add a set of itineraries
    /// @param itineraries Generic container of itineraries, represented by an std::span
    void addItineraries(std::span<Itinerary<Id>> itineraries);

    /// @brief Reset the simulation time
    void resetTime();

    /// @brief Evolve the simulation
    /// @tparam F The type of the function to call
    /// @tparam ...Tn The types of the arguments of the function
    /// @param f The function to call
    /// @param ...args The arguments of the function
    template <typename F, typename... Tn>
      requires std::is_invocable_v<F, Tn...>
    void evolve(F f, Tn... args);    

    /// @brief Get the mean speed of the agents
    /// @return Measurement<double> The mean speed of the agents and the standard deviation
    Measurement<double> meanSpeed() const;
    // TODO: implement the following functions
    // We can implement the base version of these functions by cycling over agents... I won't do it for now.
    // Grufoony - 19/02/2024
    virtual std::optional<double> streetMeanSpeed(Id) const = 0;
    virtual Measurement<double> streetMeanSpeed() const = 0;
    virtual Measurement<double> streetMeanSpeed(double, bool) const = 0;
    /// @brief Get the mean density of the streets
    /// @return Measurement<double> The mean density of the streets and the standard deviation
    Measurement<double> streetMeanDensity() const;
    /// @brief Get the mean flow of the streets
    /// @return Measurement<double> The mean flow of the streets and the standard deviation
    Measurement<double> streetMeanFlow() const;
    /// @brief Get the mean flow of the streets
    /// @param threshold The density threshold to consider
    /// @param above If true, the function returns the mean flow of the streets with a density above the threshold, otherwise below
    /// @return Measurement<double> The mean flow of the streets and the standard deviation
    Measurement<double> streetMeanFlow(double threshold, bool above) const;
    /// @brief Get the mean travel time of the agents
    /// @return Measurement<double> The mean travel time of the agents and the standard
    Measurement<double> meanTravelTime() const;
  };

  template <typename Id, typename Size, typename Delay>
    requires(std::unsigned_integral<Id> && std::unsigned_integral<Size> &&
                 is_numeric_v<Delay>)
  Dynamics<Id, Size, Delay>::Dynamics(const Graph<Id, Size>& graph)
      : m_time{0},
        m_graph{std::make_unique<Graph<Id, Size>>(graph)},
        m_errorProbability{0.},
        m_minSpeedRateo{0.} {}

  template <typename Id, typename Size, typename Delay>
    requires(std::unsigned_integral<Id> && std::unsigned_integral<Size> &&
             is_numeric_v<Delay>)
  Id Dynamics<Id, Size, Delay>::m_nextStreetId(Id agentId, Id nodeId) {
    auto possibleMoves{
        this->m_itineraries[this->m_agents[agentId]->itineraryId()]->path().
            getRow(nodeId, true)};
    if (this->m_uniformDist(this->m_generator) < this->m_errorProbability) {
      possibleMoves = this->m_graph->adjMatrix()->getRow(nodeId, true);
    }
    assert(possibleMoves.size() > 0);
    std::uniform_int_distribution<Size> moveDist{
        0, static_cast<Size>(possibleMoves.size() - 1)};
    const auto p{moveDist(this->m_generator)};
    auto iterator = possibleMoves.begin();
    std::advance(iterator, p);
    assert(this->m_graph->streetSet().contains(iterator->first));
    return iterator->first;
  }

  template <typename Id, typename Size, typename Delay>
    requires(std::unsigned_integral<Id> && std::unsigned_integral<Size> &&
             is_numeric_v<Delay>)
  void Dynamics<Id, Size, Delay>::m_evolveStreets(bool reinsert_agents) {
    for (auto [streetId, street] : this->m_graph->streetSet()) {
      if (street->queue().empty()) {
        continue;
      }
      const auto agentId{street->queue().front()};
      if (this->m_agents[agentId]->delay() > 0) {
        continue;
      }
      this->m_agents[agentId]->setSpeed(0.);
      auto destinationNode{this->m_graph->nodeSet()[street->nodePair().second]};
      if (destinationNode->isFull()) {
        continue;
      }
      if (std::dynamic_pointer_cast<TrafficLight<Id, Size, Delay>>(destinationNode) &&
          !destinationNode->isGreen(streetId)) {
        continue;
      }
      street->dequeue();
      if (destinationNode->id() ==
            this->m_itineraries[this->m_agents[agentId]->itineraryId()]->destination()) {
          this->m_travelTimes.push_back(this->m_agents[agentId]->time());
          if (reinsert_agents) {
            Agent<Id, Size, Delay> newAgent{this->m_agents[agentId]->id(),
                                            this->m_agents[agentId]->itineraryId()};
            if (this->m_agents[agentId]->srcNodeId().has_value()) {
              newAgent.setSourceNodeId(this->m_agents[agentId]->srcNodeId().value());
            }
            this->removeAgent(agentId);
            this->addAgent(newAgent);
          } else {
            this->removeAgent(agentId);
          }
          continue;
        }
        const auto nextStreetId{this->m_nextStreetId(agentId, destinationNode->id())};
        assert(destinationNode->id() == this->m_graph->streetSet()[nextStreetId]->nodePair().first);
        destinationNode->addAgent(agentId);
        // this->m_agents[agentId]->setStreetId(nextStreetId);
        this->m_agentNextStreetId.emplace(agentId, nextStreetId);
    }
  }

  template <typename Id, typename Size, typename Delay>
    requires(std::unsigned_integral<Id> && std::unsigned_integral<Size> &&
             is_numeric_v<Delay>)
  void Dynamics<Id, Size, Delay>::m_evolveNodes() {
    /* In this function we have to manage the priority of the agents, given the street angles.
    By doing the angle difference, if the destination street is the same we can basically compare these differences (mod(pi)!, i.e. delta % std::numbers::pi):
    the smaller goes first.
    Anyway, this is not trivial as it seems so I will leave it as a comment.*/
    for (auto [nodeId, node] : this->m_graph->nodeSet()) {
      for (const auto [angle, agentId] : node->agents()) {
        // const auto nextStreetId{this->m_nextStreetId(agentId, nodeId)};
        const auto nextStreetId{this->m_agentNextStreetId[agentId]};
        auto nextStreet{this->m_graph->streetSet()[nextStreetId]};

        if (nextStreet->density() < 1) {
          node->removeAgent(agentId);
          this->m_agents[agentId]->setStreetId(nextStreet->id());
          this->setAgentSpeed(agentId);
          this->m_agents[agentId]->incrementDelay(std::ceil(nextStreet->length() /
                                                  this->m_agents[agentId]->speed()));
          nextStreet->enqueue(agentId);
          this->m_agentNextStreetId.erase(agentId);
        } else {
          break;
        }
      }
      if (std::dynamic_pointer_cast<TrafficLight<Id, Size, Delay>>(node)) {
        node->increaseCounter();
      }
    }
  }

  template <typename Id, typename Size, typename Delay>
    requires(std::unsigned_integral<Id> && std::unsigned_integral<Size> &&
             is_numeric_v<Delay>)
  void Dynamics<Id, Size, Delay>::m_evolveAgents() {
    for (auto const& [agentId, agent] : this->m_agents) {
      if (agent->time() > 0) {
        if (agent->delay() > 0) {
          if (agent->delay() > 1) {
          agent->incrementDistance();
          } else if (agent->streetId().has_value()) {
            double distance{std::fmod(this->m_graph->streetSet()[agent->streetId().value()]->length(), agent->speed())};
            if (distance < std::numeric_limits<double>::epsilon()) {
              agent->incrementDistance();
            } else {
              agent->incrementDistance(distance);
            }
          }
          agent->decrementDelay();
        }
      } else if (!agent->streetId().has_value()) {
        assert(agent->srcNodeId().has_value());
<<<<<<< HEAD
        auto srcNode{
            this->m_graph->nodeSet()[agent->srcNodeId().value()]};
=======
        auto srcNode{this->m_graph->nodeSet()[agent->srcNodeId().value()]};
>>>>>>> af421ff1
        if (srcNode->isFull()) {
          continue;
        }
        try {
          const auto nextStreetId{this->m_nextStreetId(agentId, srcNode->id())};
          assert(srcNode->id() == this->m_graph->streetSet()[nextStreetId]->nodePair().first);
          srcNode->addAgent(agentId);
          this->m_agentNextStreetId.emplace(agentId, nextStreetId);
        } catch (const std::exception& e) {
          std::cerr << e.what() << '\n';
          continue;
        }
      }
      agent->incrementTime();
    }
  }

  template <typename Id, typename Size, typename Delay>
    requires(std::unsigned_integral<Id> && std::unsigned_integral<Size> &&
             is_numeric_v<Delay>)
  void Dynamics<Id, Size, Delay>::setItineraries(std::span<Itinerary<Id>> itineraries) {
    std::ranges::for_each(itineraries, [this](const auto& itinerary) {
      this->m_itineraries.insert(std::make_unique<Itinerary<Id>>(itinerary));
    });
  }

  template <typename Id, typename Size, typename Delay>
    requires(std::unsigned_integral<Id> && std::unsigned_integral<Size> &&
             is_numeric_v<Delay>)
  void Dynamics<Id, Size, Delay>::setSeed(unsigned int seed) {
    m_generator.seed(seed);
  }

  template <typename Id, typename Size, typename Delay>
    requires(std::unsigned_integral<Id> && std::unsigned_integral<Size> &&
             is_numeric_v<Delay>)
  void Dynamics<Id, Size, Delay>::setMinSpeedRateo(double minSpeedRateo) {
    if (minSpeedRateo < 0. || minSpeedRateo > 1.) {
      throw std::invalid_argument(
          buildLog("The minim speed rateo must be between 0 and 1"));
    }
    m_minSpeedRateo = minSpeedRateo;
  }

  template <typename Id, typename Size, typename Delay>
    requires(std::unsigned_integral<Id> && std::unsigned_integral<Size> &&
             is_numeric_v<Delay>)
  void Dynamics<Id, Size, Delay>::setErrorProbability(double errorProbability) {
    if (errorProbability < 0. || errorProbability > 1.) {
      throw std::invalid_argument(
          buildLog("The error probability must be between 0 and 1"));
    }
    m_errorProbability = errorProbability;
  }

  template <typename Id, typename Size, typename Delay>
    requires(std::unsigned_integral<Id> && std::unsigned_integral<Size> &&
             is_numeric_v<Delay>)
  void Dynamics<Id, Size, Delay>::updatePaths() {
    const Size dimension = m_graph->adjMatrix()->getRowDim();
    for (const auto& [itineraryId, itinerary] : m_itineraries) {
      SparseMatrix<Id, bool> path{dimension, dimension};
      // cycle over the nodes
      for (Size i{0}; i < dimension; ++i) {
        if (i == itinerary->destination()) {
          continue;
        }
        auto result{m_graph->shortestPath(i, itinerary->destination())};
        if (!result.has_value()) {
          continue;
        }
        // save the minimum distance between i and the destination
        auto minDistance{result.value().distance()};
        for (auto const& node : m_graph->adjMatrix()->getRow(i)) {
          // init distance from a neighbor node to the destination to zero
          double distance{0.};

          auto streetResult = m_graph->street(i, node.first);
          if (!streetResult.has_value()) {
            continue;
          }
          auto streetLength{streetResult.value()->length()};
          // TimePoint expectedTravelTime{
          //     streetLength};  // / street->maxSpeed()};  // TODO: change into input velocity
          result = m_graph->shortestPath(node.first, itinerary->destination());
          if (result.has_value()) {
            // if the shortest path exists, save the distance
            distance = result.value().distance();
          } else if (node.first != itinerary->destination()) {
            // if the node is the destination, the distance is zero, otherwise the iteration is skipped
            continue;
          }

          // if (!(distance > minDistance + expectedTravelTime)) {
          if (!(distance > minDistance + streetLength)) {
            path.insert(i, node.first, true);
          }
        }
        itinerary->setPath(path);
      }
    }
  }

  template <typename Id, typename Size, typename Delay>
    requires(std::unsigned_integral<Id> && std::unsigned_integral<Size> &&
             is_numeric_v<Delay>)
  void Dynamics<Id, Size, Delay>::evolve(bool reinsert_agents) {
    // move the first agent of each street queue, if possible, putting it in the next node
    this->m_evolveStreets(reinsert_agents);
    // move all the agents from each node, if possible
    this->m_evolveNodes();
    // cycle over agents and update their times
    this->m_evolveAgents();
    // increment time simulation
    ++this->m_time;
  }

  template <typename Id, typename Size, typename Delay>
    requires(std::unsigned_integral<Id> && std::unsigned_integral<Size> &&
             is_numeric_v<Delay>)
  const Graph<Id, Size>& Dynamics<Id, Size, Delay>::graph() const {
    return *m_graph;
  }

  template <typename Id, typename Size, typename Delay>
    requires(std::unsigned_integral<Id> && std::unsigned_integral<Size> &&
             is_numeric_v<Delay>)
  const std::unordered_map<Id, std::unique_ptr<Itinerary<Id>>>&
  Dynamics<Id, Size, Delay>::itineraries() const {
    return m_itineraries;
  }

  template <typename Id, typename Size, typename Delay>
    requires(std::unsigned_integral<Id> && std::unsigned_integral<Size> &&
             is_numeric_v<Delay>)
  const std::map<Id, std::unique_ptr<Agent<Id, Size, Delay>>>&
  Dynamics<Id, Size, Delay>::agents() const {
    return this->m_agents;
  }

  template <typename Id, typename Size, typename Delay>
    requires(std::unsigned_integral<Id> && std::unsigned_integral<Size> &&
             is_numeric_v<Delay>)
  TimePoint Dynamics<Id, Size, Delay>::time() const {
    return m_time;
  }

  template <typename Id, typename Size, typename Delay>
    requires(std::unsigned_integral<Id> && std::unsigned_integral<Size> &&
             is_numeric_v<Delay>)
  void Dynamics<Id, Size, Delay>::addAgent(const Agent<Id, Size, Delay>& agent) {
    if (this->m_agents.contains(agent.id())) {
      throw std::invalid_argument(buildLog("Agent " + std::to_string(agent.id()) +
                           " already exists."));
    }
    this->m_agents.emplace(agent.id(), std::make_unique<Agent<Id, Size, Delay>>(agent));
  }
  template <typename Id, typename Size, typename Delay>
    requires(std::unsigned_integral<Id> && std::unsigned_integral<Size> &&
             is_numeric_v<Delay>)
  void Dynamics<Id, Size, Delay>::addAgent(std::unique_ptr<Agent<Id, Size, Delay>> agent) {
    if (this->m_agents.contains(agent->id())) {
      throw std::invalid_argument(buildLog("Agent " + std::to_string(agent->id()) +
                           " already exists."));
    }
    this->m_agents.emplace(agent->id(), std::move(agent));
  }
  template <typename Id, typename Size, typename Delay>
    requires(std::unsigned_integral<Id> && std::unsigned_integral<Size> &&
             is_numeric_v<Delay>)
<<<<<<< HEAD
  void Dynamics<Id, Size, Delay>::addAgents(Id itineraryId, Size nAgents, std::optional<Id> srcNodeId) {
=======
  void Dynamics<Id, Size, Delay>::addAgents(Id itineraryId,
                                            Size nAgents,
                                            std::optional<Id> srcNodeId) {
>>>>>>> af421ff1
    auto itineraryIt{m_itineraries.find(itineraryId)};
    if (itineraryIt == m_itineraries.end()) {
      throw std::invalid_argument(
          buildLog("Itinerary " + std::to_string(itineraryId) + " not found"));
    }
    Size agentId{0};
    if (!this->m_agents.empty()) {
      agentId = this->m_agents.rbegin()->first + 1;
    }
    for (auto i{0}; i < nAgents; ++i, ++agentId) {
      this->addAgent(Agent<Id, Size, Delay>{agentId, itineraryId});
      if (srcNodeId.has_value()) {
        this->m_agents[agentId]->setSourceNodeId(srcNodeId.value());
      }
    }
  }

  template <typename Id, typename Size, typename Delay>
    requires(std::unsigned_integral<Id> && std::unsigned_integral<Size> &&
             is_numeric_v<Delay>)
  template <typename... Tn>
    requires(is_agent_v<Tn> && ...)
  void Dynamics<Id, Size, Delay>::addAgents(Tn... agents) {}

  template <typename Id, typename Size, typename Delay>
    requires(std::unsigned_integral<Id> && std::unsigned_integral<Size> &&
             is_numeric_v<Delay>)
  template <typename T1, typename... Tn>
    requires(is_agent_v<T1> && (is_agent_v<Tn> && ...))
  void Dynamics<Id, Size, Delay>::addAgents(T1 agent, Tn... agents) {
    addAgent(agent);
    addAgents(agents...);
  }

  template <typename Id, typename Size, typename Delay>
    requires(std::unsigned_integral<Id> && std::unsigned_integral<Size> &&
             is_numeric_v<Delay>)
  void Dynamics<Id, Size, Delay>::addAgents(std::span<Agent<Id, Size, Delay>> agents) {
    std::ranges::for_each(agents, [this](const auto& agent) -> void {
      this->m_agents.push_back(std::make_unique(agent));
    });
  }

  template <typename Id, typename Size, typename Delay>
    requires(std::unsigned_integral<Id> && std::unsigned_integral<Size> &&
             is_numeric_v<Delay>)
<<<<<<< HEAD
  void Dynamics<Id, Size, Delay>::addAgentsUniformly(Size nAgents, std::optional<Id> itineraryId) {
=======
  void Dynamics<Id, Size, Delay>::addAgentsUniformly(Size nAgents,
                                                     std::optional<Id> itineraryId) {
>>>>>>> af421ff1
    if (this->m_itineraries.empty()) {
      // TODO: make this possible for random agents
      throw std::runtime_error(
          buildLog("It is not possible to add random agents without itineraries."));
    }
    const bool randomItinerary{!itineraryId.has_value()};
    std::uniform_int_distribution<Size> itineraryDist{
        0, static_cast<Size>(this->m_itineraries.size() - 1)};
    std::uniform_int_distribution<Size> streetDist{
        0, static_cast<Size>(this->m_graph->streetSet().size() - 1)};
    for (Size i{0}; i < nAgents; ++i) {
      if (randomItinerary) {
        itineraryId = itineraryDist(this->m_generator);
      }
      Id agentId{0};
      if (!this->m_agents.empty()) {
        agentId = this->m_agents.rbegin()->first + 1;
      }
      Id streetId{0};
      do {
        // I dunno why this works and the following doesn't
        auto streetSet = this->m_graph->streetSet();
        auto streetIt = streetSet.begin();
        // auto streetIt = this->m_graph->streetSet().begin();
        Size step = streetDist(this->m_generator);
        std::advance(streetIt, step);
        streetId = streetIt->first;
      } while (this->m_graph->streetSet()[streetId]->density() == 1);
      auto street{this->m_graph->streetSet()[streetId]};
<<<<<<< HEAD
      Agent<Id, Size, Delay> agent{agentId, itineraryId.value(), street->nodePair().first};
      agent.setStreetId(streetId);
      this->addAgent(agent);
      this->setAgentSpeed(agentId);
      this->m_agents[agentId]->incrementDelay(std::ceil(street->length() /
                                              this->m_agents[agentId]->speed()));
=======
      Agent<Id, Size, Delay> agent{
          agentId, itineraryId.value(), street->nodePair().first};
      agent.setStreetId(streetId);
      this->addAgent(agent);
      this->setAgentSpeed(agentId);
      this->m_agents[agentId]->incrementDelay(
          std::ceil(street->length() / this->m_agents[agentId]->speed()));
>>>>>>> af421ff1
      street->enqueue(agentId);
      ++agentId;
    }
  }

  template <typename Id, typename Size, typename Delay>
    requires(std::unsigned_integral<Id> && std::unsigned_integral<Size> &&
             is_numeric_v<Delay>)
  void Dynamics<Id, Size, Delay>::removeAgent(Size agentId) {
    auto agentIt{m_agents.find(agentId)};
    if (agentIt == m_agents.end()) {
      throw std::invalid_argument(buildLog("Agent " + std::to_string(agentId) +
                           " not found."));
    }
    m_agents.erase(agentId);
  }

  template <typename Id, typename Size, typename Delay>
    requires(std::unsigned_integral<Id> && std::unsigned_integral<Size> &&
             is_numeric_v<Delay>)
  template <typename T1, typename... Tn>
    requires(std::is_convertible_v<T1, Size> && (std::is_convertible_v<Tn, Size> && ...))
  void Dynamics<Id, Size, Delay>::removeAgents(T1 id, Tn... ids) {
    removeAgent(id);
    removeAgents(ids...);
  }

  template <typename Id, typename Size, typename Delay>
    requires(std::unsigned_integral<Id> && std::unsigned_integral<Size> &&
             is_numeric_v<Delay>)
  void Dynamics<Id, Size, Delay>::addItinerary(const Itinerary<Id>& itinerary) {
    m_itineraries.emplace(itinerary.id(), std::make_unique<Itinerary<Id>>(itinerary));
  }

  template <typename Id, typename Size, typename Delay>
    requires(std::unsigned_integral<Id> && std::unsigned_integral<Size> &&
             is_numeric_v<Delay>)
  void Dynamics<Id, Size, Delay>::addItinerary(std::unique_ptr<Itinerary<Id>> itinerary) {
    m_itineraries.emplace(itinerary.id(), std::move(itinerary));
  }

  template <typename Id, typename Size, typename Delay>
    requires(std::unsigned_integral<Id> && std::unsigned_integral<Size> &&
             is_numeric_v<Delay>)
  template <typename... Tn>
    requires(is_itinerary_v<Tn> && ...)
  void Dynamics<Id, Size, Delay>::addItineraries(Tn... itineraries) {
    (this->addItinerary(itineraries), ...);
  }

  template <typename Id, typename Size, typename Delay>
    requires(std::unsigned_integral<Id> && std::unsigned_integral<Size> &&
             is_numeric_v<Delay>)
  void Dynamics<Id, Size, Delay>::addItineraries(std::span<Itinerary<Id>> itineraries) {
    std::ranges::for_each(itineraries, [this](const auto& itinerary) -> void {
      this->m_itineraries.push_back(std::make_unique<Itinerary<Id>>(itinerary));
    });
  }

  template <typename Id, typename Size, typename Delay>
    requires(std::unsigned_integral<Id> && std::unsigned_integral<Size> &&
             is_numeric_v<Delay>)
  void Dynamics<Id, Size, Delay>::resetTime() {
    m_time = 0;
  }

  // template <typename Id, typename Size, typename Delay>
  //   requires(std::unsigned_integral<Id> && std::unsigned_integral<Size> &&
  //            is_numeric_v<Delay>)
  // template <typename F, typename... Tn>
  //   requires(std::is_invocable_v<F, Tn...>)
  // void Dynamics<Id, Size, Delay>::evolve(F f, Tn... args) {
  //   f(args...);
  // }

  template <typename Id, typename Size, typename Delay>
    requires(std::unsigned_integral<Id> && std::unsigned_integral<Size> &&
             is_numeric_v<Delay>)
  Measurement<double> Dynamics<Id, Size, Delay>::meanSpeed() const {
    if (m_agents.size() == 0) {
      return Measurement(0., 0.);
    }
    const double mean{std::accumulate(m_agents.cbegin(),
                                      m_agents.cend(),
                                      0.,
                                      [](double sum, const auto& agent) {
                                        return sum + agent.second->speed();
                                      }) /
                      m_agents.size()};
    if (m_agents.size() == 1) {
      return Measurement(mean, 0.);
    }
    const double variance{
        std::accumulate(m_agents.cbegin(),
                        m_agents.cend(),
                        0.,
                        [mean](double sum, const auto& agent) {
                          return sum + std::pow(agent.second->speed() - mean, 2);
                        }) /
        (m_agents.size() - 1)};
    return Measurement(mean, std::sqrt(variance));
  }

  template <typename Id, typename Size, typename Delay>
    requires(std::unsigned_integral<Id> && std::unsigned_integral<Size> &&
             is_numeric_v<Delay>)
  Measurement<double> Dynamics<Id, Size, Delay>::streetMeanDensity() const {
    if (m_graph->streetSet().size() == 0) {
      return Measurement(0., 0.);
    }
    const double mean{std::accumulate(m_graph->streetSet().cbegin(),
                                      m_graph->streetSet().cend(),
                                      0.,
                                      [](double sum, const auto& street) {
                                        return sum + street.second->density();
                                      }) /
                      m_graph->streetSet().size()};
    const double variance{
        std::accumulate(m_graph->streetSet().cbegin(),
                        m_graph->streetSet().cend(),
                        0.,
                        [mean](double sum, const auto& street) {
                          return sum + std::pow(street.second->density() - mean, 2);
                        }) /
        (m_graph->streetSet().size() - 1)};
    return Measurement(mean, std::sqrt(variance));
  }
  template <typename Id, typename Size, typename Delay>
    requires(std::unsigned_integral<Id> && std::unsigned_integral<Size> &&
             is_numeric_v<Delay>)
  Measurement<double> Dynamics<Id, Size, Delay>::streetMeanFlow() const {
    std::vector<double> flows;
    flows.reserve(m_graph->streetSet().size());
    for (const auto& [streetId, street] : m_graph->streetSet()) {
      auto speedOpt{this->streetMeanSpeed(streetId)};
      if (speedOpt.has_value()) {
        double flow{street->density() * speedOpt.value()};
        flows.push_back(flow);
      } else {
        flows.push_back(street->density());  // 0 * NaN = 0
      }
    }
    return Measurement(flows);
  }
  template <typename Id, typename Size, typename Delay>
    requires(std::unsigned_integral<Id> && std::unsigned_integral<Size> &&
             is_numeric_v<Delay>)
  Measurement<double> Dynamics<Id, Size, Delay>::streetMeanFlow(double threshold,
                                                                bool above) const {
    std::vector<double> flows;
    flows.reserve(m_graph->streetSet().size());
    for (const auto& [streetId, street] : m_graph->streetSet()) {
      if (above && street->density() > threshold) {
        auto speedOpt{this->streetMeanSpeed(streetId)};
        if (speedOpt.has_value()) {
          double flow{street->density() * speedOpt.value()};
          flows.push_back(flow);
        } else {
          flows.push_back(street->density());  // 0 * NaN = 0
        }
      } else if (!above && street->density() < threshold) {
        auto speedOpt{this->streetMeanSpeed(streetId)};
        if (speedOpt.has_value()) {
          double flow{street->density() * speedOpt.value()};
          flows.push_back(flow);
        } else {
          flows.push_back(street->density());  // 0 * NaN = 0
        }
      }
    }
    return Measurement(flows);
  }
  template <typename Id, typename Size, typename Delay>
    requires(std::unsigned_integral<Id> && std::unsigned_integral<Size> &&
             is_numeric_v<Delay>)
  Measurement<double> Dynamics<Id, Size, Delay>::meanTravelTime() const {
    if (m_travelTimes.size() == 0) {
      return Measurement(0., 0.);
    }
    const double mean{std::accumulate(m_travelTimes.cbegin(), m_travelTimes.cend(), 0.) /
                      m_travelTimes.size()};
    const double variance{std::accumulate(m_travelTimes.cbegin(),
                                          m_travelTimes.cend(),
                                          0.,
                                          [mean](double sum, const auto& travelTime) {
                                            return sum + std::pow(travelTime - mean, 2);
                                          }) /
                          (m_travelTimes.size() - 1)};
    return Measurement(mean, std::sqrt(variance));
  }

  template <typename Id, typename Size, typename Delay>
    requires(std::unsigned_integral<Id> && std::unsigned_integral<Size> &&
             std::unsigned_integral<Delay>)
  class FirstOrderDynamics : public Dynamics<Id, Size, Delay> {
  public:
    FirstOrderDynamics() = delete;
    /// @brief Construct a new First Order Dynamics object
    /// @param graph, The graph representing the network
    FirstOrderDynamics(const Graph<Id, Size>& graph);
    /// @brief Set the speed of an agent
    /// @param agentId The id of the agent
    /// @throw std::invalid_argument, If the agent is not found
    void setAgentSpeed(Size agentId) override;
    /// @brief Get the mean speed of a street
    /// @details The mean speed of a street is given by the formula:
    /// \f$ v_{\text{mean}} = v_{\text{max}} \left(1 - \frac{\alpha}{2} \left( n - 1\right)  \right) \f$
    /// where \f$ v_{\text{max}} \f$ is the maximum speed of the street, \f$ \alpha \f$ is the minimum speed rateo divided by the capacity
    /// and \f$ n \f$ is the number of agents in the street
    std::optional<double> streetMeanSpeed(Id streetId) const override;
    /// @brief Get the mean speed of the streets
    /// @return Measurement The mean speed of the agents and the standard deviation
    Measurement<double> streetMeanSpeed() const override;
    /// @brief Get the mean speed of the streets
    /// @param threshold The density threshold to consider
    /// @param above If true, the function returns the mean speed of the streets with a density above the threshold, otherwise below
    /// @return Measurement The mean speed of the agents and the standard deviation
    Measurement<double> streetMeanSpeed(double threshold, bool above) const override;
  };

  template <typename Id, typename Size, typename Delay>
    requires(std::unsigned_integral<Id> && std::unsigned_integral<Size> &&
             std::unsigned_integral<Delay>)
  FirstOrderDynamics<Id, Size, Delay>::FirstOrderDynamics(const Graph<Id, Size>& graph)
      : Dynamics<Id, Size, Delay>(graph) {}

  template <typename Id, typename Size, typename Delay>
    requires(std::unsigned_integral<Id> && std::unsigned_integral<Size> &&
             std::unsigned_integral<Delay>)
  void FirstOrderDynamics<Id, Size, Delay>::setAgentSpeed(Size agentId) {
    auto street{this->m_graph->streetSet()[this->m_agents[agentId]->streetId().value()]};
    double speed{street->maxSpeed() * (1. - this->m_minSpeedRateo * street->density())};
    this->m_agents[agentId]->setSpeed(speed);
  }
  template <typename Id, typename Size, typename Delay>
    requires(std::unsigned_integral<Id> && std::unsigned_integral<Size> &&
<<<<<<< HEAD
             is_numeric_v<Delay>)
  std::optional<double> FirstOrderDynamics<Id, Size, Delay>::streetMeanSpeed(Id streetId) const {
=======
             std::unsigned_integral<Delay>)
  std::optional<double> FirstOrderDynamics<Id, Size, Delay>::streetMeanSpeed(
      Id streetId) const {
>>>>>>> af421ff1
    auto street{this->m_graph->streetSet()[streetId]};
    if (street->queue().empty()) {
      return std::nullopt;
    }
    if (this->m_agents.at(street->queue().front())->delay() > 0) {
      auto n = static_cast<Size>(street->queue().size());
      double alpha{this->m_minSpeedRateo / street->capacity()};
      return street->maxSpeed() * (1 - 0.5 * alpha * (n - 1));
    }
    double meanSpeed{0.};
    for (const auto& agentId : street->queue()) {
      meanSpeed += this->m_agents.at(agentId)->speed();
    }
    return meanSpeed / street->queue().size();
  }
  template <typename Id, typename Size, typename Delay>
    requires(std::unsigned_integral<Id> && std::unsigned_integral<Size> &&
             std::unsigned_integral<Delay>)
  Measurement<double> FirstOrderDynamics<Id, Size, Delay>::streetMeanSpeed() const {
    if (this->m_agents.size() == 0) {
      return Measurement(0., 0.);
    }
    std::vector<double> speeds;
    speeds.reserve(this->m_graph->streetSet().size());
    for (const auto& [streetId, street] : this->m_graph->streetSet()) {
      auto speedOpt{this->streetMeanSpeed(streetId)};
      if (speedOpt.has_value()) {
        speeds.push_back(speedOpt.value());
      }
    }
    return Measurement(speeds);
  }
  template <typename Id, typename Size, typename Delay>
    requires(std::unsigned_integral<Id> && std::unsigned_integral<Size> &&
<<<<<<< HEAD
             is_numeric_v<Delay>)
  Measurement<double> FirstOrderDynamics<Id, Size, Delay>::streetMeanSpeed(double threshold,
                                                                          bool above) const {
=======
             std::unsigned_integral<Delay>)
  Measurement<double> FirstOrderDynamics<Id, Size, Delay>::streetMeanSpeed(
      double threshold, bool above) const {
>>>>>>> af421ff1
    if (this->m_agents.size() == 0) {
      return Measurement(0., 0.);
    }
    std::vector<double> speeds;
    speeds.reserve(this->m_graph->streetSet().size());
    for (const auto& [streetId, street] : this->m_graph->streetSet()) {
      if (above) {
        if (street->density() > threshold) {
          auto speedOpt{this->streetMeanSpeed(streetId)};
          if (speedOpt.has_value()) {
            speeds.push_back(speedOpt.value());
          }
        }
      } else {
        if (street->density() < threshold) {
          auto speedOpt{this->streetMeanSpeed(streetId)};
          if (speedOpt.has_value()) {
            speeds.push_back(speedOpt.value());
          }
        }
      }
    }
    return Measurement(speeds);
  }

  template <typename Id, typename Size>
    requires(std::unsigned_integral<Id> && std::unsigned_integral<Size>)
  class SecondOrderDynamics : public Dynamics<Id, Size, double> {
  public:
    void setAgentSpeed(Size agentId);
    void setSpeed();
  };

  template <typename Id, typename Size>
    requires(std::unsigned_integral<Id> && std::unsigned_integral<Size>)
  void SecondOrderDynamics<Id, Size>::setAgentSpeed(Size agentId) {}

  template <typename Id, typename Size>
    requires(std::unsigned_integral<Id> && std::unsigned_integral<Size>)
  void SecondOrderDynamics<Id, Size>::setSpeed() {}

};  // namespace dsm

#endif<|MERGE_RESOLUTION|>--- conflicted
+++ resolved
@@ -163,13 +163,9 @@
     /// @param nAgents The number of agents to add
     /// @throw std::invalid_argument If the itinerary is not found
     /// @details adds nAgents agents with the same itinerary of id itineraryId
-<<<<<<< HEAD
-    void addAgents(Id itineraryId, Size nAgents = 1, std::optional<Id> srcNodeId = std::nullopt);
-=======
     void addAgents(Id itineraryId,
                    Size nAgents = 1,
                    std::optional<Id> srcNodeId = std::nullopt);
->>>>>>> af421ff1
     /// @brief Add a pack of agents to the simulation
     /// @param agents Parameter pack of agents
     template <typename... Tn>
@@ -188,12 +184,8 @@
     /// @param nAgents The number of agents to add
     /// @param uniformly If true, the agents are added uniformly on the streets
     /// @throw std::runtime_error If there are no itineraries
-<<<<<<< HEAD
-    virtual void addAgentsUniformly(Size nAgents, std::optional<Id> itineraryId = std::nullopt);
-=======
     virtual void addAgentsUniformly(Size nAgents,
                                     std::optional<Id> itineraryId = std::nullopt);
->>>>>>> af421ff1
 
     /// @brief Remove an agent from the simulation
     /// @param agentId the id of the agent to remove
@@ -392,12 +384,7 @@
         }
       } else if (!agent->streetId().has_value()) {
         assert(agent->srcNodeId().has_value());
-<<<<<<< HEAD
-        auto srcNode{
-            this->m_graph->nodeSet()[agent->srcNodeId().value()]};
-=======
         auto srcNode{this->m_graph->nodeSet()[agent->srcNodeId().value()]};
->>>>>>> af421ff1
         if (srcNode->isFull()) {
           continue;
         }
@@ -568,13 +555,9 @@
   template <typename Id, typename Size, typename Delay>
     requires(std::unsigned_integral<Id> && std::unsigned_integral<Size> &&
              is_numeric_v<Delay>)
-<<<<<<< HEAD
-  void Dynamics<Id, Size, Delay>::addAgents(Id itineraryId, Size nAgents, std::optional<Id> srcNodeId) {
-=======
   void Dynamics<Id, Size, Delay>::addAgents(Id itineraryId,
                                             Size nAgents,
                                             std::optional<Id> srcNodeId) {
->>>>>>> af421ff1
     auto itineraryIt{m_itineraries.find(itineraryId)};
     if (itineraryIt == m_itineraries.end()) {
       throw std::invalid_argument(
@@ -621,12 +604,8 @@
   template <typename Id, typename Size, typename Delay>
     requires(std::unsigned_integral<Id> && std::unsigned_integral<Size> &&
              is_numeric_v<Delay>)
-<<<<<<< HEAD
-  void Dynamics<Id, Size, Delay>::addAgentsUniformly(Size nAgents, std::optional<Id> itineraryId) {
-=======
   void Dynamics<Id, Size, Delay>::addAgentsUniformly(Size nAgents,
                                                      std::optional<Id> itineraryId) {
->>>>>>> af421ff1
     if (this->m_itineraries.empty()) {
       // TODO: make this possible for random agents
       throw std::runtime_error(
@@ -656,14 +635,6 @@
         streetId = streetIt->first;
       } while (this->m_graph->streetSet()[streetId]->density() == 1);
       auto street{this->m_graph->streetSet()[streetId]};
-<<<<<<< HEAD
-      Agent<Id, Size, Delay> agent{agentId, itineraryId.value(), street->nodePair().first};
-      agent.setStreetId(streetId);
-      this->addAgent(agent);
-      this->setAgentSpeed(agentId);
-      this->m_agents[agentId]->incrementDelay(std::ceil(street->length() /
-                                              this->m_agents[agentId]->speed()));
-=======
       Agent<Id, Size, Delay> agent{
           agentId, itineraryId.value(), street->nodePair().first};
       agent.setStreetId(streetId);
@@ -671,7 +642,6 @@
       this->setAgentSpeed(agentId);
       this->m_agents[agentId]->incrementDelay(
           std::ceil(street->length() / this->m_agents[agentId]->speed()));
->>>>>>> af421ff1
       street->enqueue(agentId);
       ++agentId;
     }
@@ -908,14 +878,9 @@
   }
   template <typename Id, typename Size, typename Delay>
     requires(std::unsigned_integral<Id> && std::unsigned_integral<Size> &&
-<<<<<<< HEAD
-             is_numeric_v<Delay>)
-  std::optional<double> FirstOrderDynamics<Id, Size, Delay>::streetMeanSpeed(Id streetId) const {
-=======
              std::unsigned_integral<Delay>)
   std::optional<double> FirstOrderDynamics<Id, Size, Delay>::streetMeanSpeed(
       Id streetId) const {
->>>>>>> af421ff1
     auto street{this->m_graph->streetSet()[streetId]};
     if (street->queue().empty()) {
       return std::nullopt;
@@ -950,15 +915,9 @@
   }
   template <typename Id, typename Size, typename Delay>
     requires(std::unsigned_integral<Id> && std::unsigned_integral<Size> &&
-<<<<<<< HEAD
-             is_numeric_v<Delay>)
-  Measurement<double> FirstOrderDynamics<Id, Size, Delay>::streetMeanSpeed(double threshold,
-                                                                          bool above) const {
-=======
              std::unsigned_integral<Delay>)
   Measurement<double> FirstOrderDynamics<Id, Size, Delay>::streetMeanSpeed(
       double threshold, bool above) const {
->>>>>>> af421ff1
     if (this->m_agents.size() == 0) {
       return Measurement(0., 0.);
     }
