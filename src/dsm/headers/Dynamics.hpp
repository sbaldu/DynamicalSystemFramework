/// @file       /src/dsm/headers/Dynamics.hpp
/// @brief      Defines the Dynamics class.
///
/// @details    This file contains the definition of the Dynamics class.
///             The Dynamics class represents the dynamics of the network. It is templated by the type
///             of the graph's id and the type of the graph's capacity.
///             The graph's id and capacity must be unsigned integral types.

#ifndef dynamics_hpp
#define dynamics_hpp

#include <algorithm>
#include <concepts>
#include <vector>
#include <random>
#include <span>
#include <numeric>
#include <unordered_map>
#include <cmath>

#include "Agent.hpp"
#include "Itinerary.hpp"
#include "Graph.hpp"
#include "SparseMatrix.hpp"
#include "../utility/TypeTraits/is_agent.hpp"
#include "../utility/TypeTraits/is_itinerary.hpp"
#include "../utility/Logger.hpp"

namespace dsm {

  using TimePoint = long long unsigned int;

  /// @brief The Measurement struct represents the mean of a quantity and its standard deviation
  /// @tparam T The type of the mean and the standard deviation
  /// @param mean The mean
  /// @param error The standard deviation of the sample
  template <typename T>
  struct Measurement {
    T mean;
    T error;

    Measurement(T mean, T error) : mean{mean}, error{error} {}
    Measurement(const std::vector<T>& data) {
      if (data.size() == 0) {
        mean = 0.;
        error = 0.;
      } else {
        mean = std::accumulate(data.cbegin(), data.cend(), 0.) / data.size();
        if (data.size() < 2) {
          error = 0.;
        } else {
          const double cvariance{std::accumulate(data.cbegin(),
                                                 data.cend(),
                                                 0.,
                                                 [this](double sum, const auto& value) {
                                                   return sum + std::pow(value - mean, 2);
                                                 }) /
                                 (data.size() - 1)};
          error = std::sqrt(cvariance);
        }
      }
    }
  };

  /// @brief The Dynamics class represents the dynamics of the network.
  /// @tparam Id, The type of the graph's id. It must be an unsigned integral type.
  /// @tparam Size, The type of the graph's capacity. It must be an unsigned integral type.
  template <typename Id, typename Size, typename Delay>
    requires(std::unsigned_integral<Id> && std::unsigned_integral<Size> &&
             is_numeric_v<Delay>)
  class Dynamics {
  protected:
    std::unordered_map<Id, std::unique_ptr<Itinerary<Id>>> m_itineraries;
    std::map<Id, std::unique_ptr<Agent<Id, Size, Delay>>> m_agents;
    TimePoint m_time;
    Graph<Id, Size> m_graph;
    double m_errorProbability;
    double m_minSpeedRateo;
    mutable std::mt19937_64 m_generator{std::random_device{}()};
    std::uniform_real_distribution<double> m_uniformDist{0., 1.};
    std::vector<unsigned int> m_travelTimes;

    /// @brief Evolve the streets
    /// @details If possible, removes the first agent of each street queue, putting it in the destination node.
    virtual void m_evolveStreets();
    /// @brief Evolve the nodes
    /// @details If possible, removes all agents from each node, putting them in the next street.
    /// If the error probability is not zero, the agents can move to a random street.
    /// If the agent is in the destination node, it is removed from the simulation (and then reinserted if reinsert_agents is true)
    /// @param reinsert_agents If true, the agents are reinserted in the simulation after they reach their destination
    virtual void m_evolveNodes(bool reinsert_agents);
    /// @brief Evolve the agents.
    /// @details Puts all new agents on a street, if possible, decrements all delays
    /// and increments all travel times.
    virtual void m_evolveAgents();

  public:
    Dynamics() = delete;
    /// @brief Construct a new Dynamics object
    /// @param graph The graph representing the network
    Dynamics(Graph<Id, Size>& graph);

    /// @brief Set the itineraries
    /// @param itineraries The itineraries
    void setItineraries(std::span<Itinerary<Id>> itineraries);
    /// @brief Set the seed for the graph's random number generator
    /// @param seed The seed
    void setSeed(unsigned int seed) { m_generator.seed(seed); };
    /// @brief Set the minim speed rateo, i.e. the minim speed with respect to the speed limit
    /// @param minSpeedRateo The minim speed rateo
    /// @throw std::invalid_argument If the minim speed rateo is not between 0 and 1
    void setMinSpeedRateo(double minSpeedRateo);
    /// @brief Set the error probability
    /// @param errorProbability The error probability
    /// @throw std::invalid_argument If the error probability is not between 0 and 1
    void setErrorProbability(double errorProbability);
    /// @brief Set the speed of an agent
    /// @details This is a pure-virtual function, it must be implemented in the derived classes
    /// @param agentId The id of the agent
    virtual void setAgentSpeed(Size agentId) = 0;

    /// @brief Update the paths of the itineraries based on the actual travel times
    virtual void updatePaths();
    /// @brief Evolve the simulation
    /// @details Evolve the simulation by moving the agents and updating the travel times.
    /// In particular:
    /// - Move the first agent of each street queue, if possible, putting it in the next node
    /// - Move the agents from each node, if possible, putting them in the next street and giving them a speed.
    /// If the error probability is not zero, the agents can move to a random street.
    /// If the agent is in the destination node, it is removed from the simulation (and then reinserted if reinsert_agents is true)
    /// - Cycle over agents and update their times
    /// @param reinsert_agents If true, the agents are reinserted in the simulation after they reach their destination
    virtual void evolve(bool reinsert_agents = false);

    /// @brief Get the graph
    /// @return const Graph<Id, Size>&, The graph
<<<<<<< HEAD
    const Graph<Id, Size>& graph() { return m_graph; }
=======
    const Graph<Id, Size>& graph() { return m_graph; };
>>>>>>> 2b7c7e24
    /// @brief Get the itineraries
    /// @return const std::unordered_map<Id, Itinerary<Id>>&, The itineraries
    const std::unordered_map<Id, std::unique_ptr<Itinerary<Id>>>& itineraries() const {
      return m_itineraries;
    }
    /// @brief Get the agents
    /// @return const std::unordered_map<Id, Agent<Id>>&, The agents
    const std::map<Id, std::unique_ptr<Agent<Id, Size, Delay>>>& agents() const {
      return m_agents;
    }
    /// @brief Get the time
    /// @return TimePoint The time
    TimePoint time() const { return m_time; }

    /// @brief Add an agent to the simulation
    /// @param agent The agent
    void addAgent(const Agent<Id, Size, Delay>& agent);
    /// @brief Add an agent to the simulation
    /// @param agent std::unique_ptr to the agent
    void addAgent(std::unique_ptr<Agent<Id, Size, Delay>> agent);
    /// @brief Add a pack of agents to the simulation
    /// @param itineraryId The index of the itinerary
    /// @param nAgents The number of agents to add
    /// @throw std::invalid_argument If the itinerary is not found
    /// @details adds nAgents agents with the same itinerary of id itineraryId
    void addAgents(Id itineraryId,
                   Size nAgents = 1,
                   std::optional<Id> srcNodeId = std::nullopt);
    /// @brief Add a pack of agents to the simulation
    /// @param agents Parameter pack of agents
    template <typename... Tn>
      requires(is_agent_v<Tn> && ...)
    void addAgents(Tn... agents);
    /// @brief Add a pack of agents to the simulation
    /// @param agent An agent
    /// @param agents Parameter pack of agents
    template <typename T1, typename... Tn>
      requires(is_agent_v<T1> && (is_agent_v<Tn> && ...))
    void addAgents(T1 agent, Tn... agents);
    /// @brief Add a set of agents to the simulation
    /// @param agents Generic container of agents, represented by an std::span
    void addAgents(std::span<Agent<Id, Size, Delay>> agents);
    /// @brief Add a set of agents to the simulation
    /// @param nAgents The number of agents to add
    /// @param uniformly If true, the agents are added uniformly on the streets
    /// @throw std::runtime_error If there are no itineraries
    virtual void addAgentsUniformly(Size nAgents,
                                    std::optional<Id> itineraryId = std::nullopt);

    /// @brief Remove an agent from the simulation
    /// @param agentId the id of the agent to remove
    void removeAgent(Size agentId);
    template <typename T1, typename... Tn>
      requires(std::is_convertible_v<T1, Size> &&
               (std::is_convertible_v<Tn, Size> && ...))
    /// @brief Remove a pack of agents from the simulation
    /// @param id the id of the first agent to remove
    /// @param ids the pack of ides of the agents to remove
    void removeAgents(T1 id, Tn... ids);

    /// @brief Add an itinerary
    /// @param itinerary The itinerary
    void addItinerary(const Itinerary<Id>& itinerary);
    /// @brief Add an itinerary
    /// @param itinerary std::unique_ptr to the itinerary
    void addItinerary(std::unique_ptr<Itinerary<Id>> itinerary);
    template <typename... Tn>
      requires(is_itinerary_v<Tn> && ...)
    void addItineraries(Tn... itineraries);
    /// @brief Add a pack of itineraries
    /// @tparam T1
    /// @tparam ...Tn
    /// @param itinerary
    /// @param ...itineraries
    template <typename T1, typename... Tn>
      requires(is_itinerary_v<T1> && (is_itinerary_v<Tn> && ...))
    void addItineraries(T1 itinerary, Tn... itineraries);
    /// @brief Add a set of itineraries
    /// @param itineraries Generic container of itineraries, represented by an std::span
    void addItineraries(std::span<Itinerary<Id>> itineraries);

    /// @brief Reset the simulation time
    void resetTime();

    /// @brief Evolve the simulation
    /// @tparam F The type of the function to call
    /// @tparam ...Tn The types of the arguments of the function
    /// @param f The function to call
    /// @param ...args The arguments of the function
    template <typename F, typename... Tn>
      requires std::is_invocable_v<F, Tn...>
    void evolve(F f, Tn... args);

    /// @brief Get the mean speed of the agents
    /// @return Measurement<double> The mean speed of the agents and the standard deviation
    Measurement<double> meanSpeed() const;
    // TODO: implement the following functions
    // We can implement the base version of these functions by cycling over agents... I won't do it for now.
    // Grufoony - 19/02/2024
    virtual std::optional<double> streetMeanSpeed(Id) const = 0;
    virtual Measurement<double> streetMeanSpeed() const = 0;
    virtual Measurement<double> streetMeanSpeed(double, bool) const = 0;
    /// @brief Get the mean density of the streets
    /// @return Measurement<double> The mean density of the streets and the standard deviation
    Measurement<double> streetMeanDensity() const;
    /// @brief Get the mean flow of the streets
    /// @return Measurement<double> The mean flow of the streets and the standard deviation
    Measurement<double> streetMeanFlow() const;
    /// @brief Get the mean flow of the streets
    /// @param threshold The density threshold to consider
    /// @param above If true, the function returns the mean flow of the streets with a density above the threshold, otherwise below
    /// @return Measurement<double> The mean flow of the streets and the standard deviation
    Measurement<double> streetMeanFlow(double threshold, bool above) const;
    /// @brief Get the mean travel time of the agents
    /// @param clearData If true, the travel times are cleared after the computation
    /// @return Measurement<double> The mean travel time of the agents and the standard
    Measurement<double> meanTravelTime(bool clearData = false);
  };

  template <typename Id, typename Size, typename Delay>
    requires(std::unsigned_integral<Id> && std::unsigned_integral<Size> &&
             is_numeric_v<Delay>)
  Dynamics<Id, Size, Delay>::Dynamics(Graph<Id, Size>& graph)
      : m_time{0},
        m_graph{std::move(graph)},
        m_errorProbability{0.},
        m_minSpeedRateo{0.} {}

  template <typename Id, typename Size, typename Delay>
    requires(std::unsigned_integral<Id> && std::unsigned_integral<Size> &&
             is_numeric_v<Delay>)
  void Dynamics<Id, Size, Delay>::m_evolveStreets() {
    for (auto& [streetId, street] : this->m_graph.streetSet()) {
      if (street->queue().empty()) {
        continue;
      }
      Size agentId{street->queue().front()};
      if (this->m_agents[agentId]->delay() > 0) {
        continue;
      }
      this->m_agents[agentId]->setSpeed(0.);
      auto& destinationNode{this->m_graph.nodeSet()[street->nodePair().second]};
      if (destinationNode->isFull()) {
        continue;
      }
      if (destinationNode->isTrafficLight() && !destinationNode->isGreen(streetId)) {
        continue;
      }
      destinationNode->addAgent(street->dequeue().value());
    }
  }

  template <typename Id, typename Size, typename Delay>
    requires(std::unsigned_integral<Id> && std::unsigned_integral<Size> &&
             is_numeric_v<Delay>)
  void Dynamics<Id, Size, Delay>::m_evolveNodes(bool reinsert_agents) {
    /* In this function we have to manage the priority of the agents, given the street angles.
    By doing the angle difference, if the destination street is the same we can basically compare these differences (mod(pi)!, i.e. delta % std::numbers::pi):
    the smaller goes first.
    Anyway, this is not trivial as it seems so I will leave it as a comment.*/
    for (auto& [nodeId, node] : this->m_graph.nodeSet()) {
      for (const auto [priority, agentId] : node->agents()) {
        auto& agent = m_agents[agentId];
        if (nodeId == this->m_itineraries[agent->itineraryId()]->destination()) {
          node->removeAgent(agentId);
          this->m_travelTimes.push_back(agent->time());
          if (reinsert_agents) {
            Agent<Id, Size, Delay> newAgent{agent->id(), agent->itineraryId()};
            if (agent->srcNodeId().has_value()) {
              newAgent.setSourceNodeId(agent->srcNodeId().value());
            }
            this->removeAgent(agentId);
            this->addAgent(newAgent);
          } else {
            this->removeAgent(agentId);
          }
          continue;
        }
        auto possibleMoves{
            this->m_itineraries[agent->itineraryId()]->path().getRow(nodeId, true)};
        if (this->m_uniformDist(this->m_generator) < this->m_errorProbability) {
          possibleMoves = this->m_graph.adjMatrix().getRow(node->id(), true);
        }
        if (static_cast<Size>(possibleMoves.size()) == 0) {
          continue;
        }
        std::uniform_int_distribution<Size> moveDist{
            0, static_cast<Size>(possibleMoves.size() - 1)};
        const auto p{moveDist(this->m_generator)};
        auto iterator = possibleMoves.begin();
        std::advance(iterator, p);

        auto& nextStreet{this->m_graph.streetSet()[iterator->first]};

        if (nextStreet->density() < 1) {
          node->removeAgent(agentId);
          agent->setStreetId(nextStreet->id());
          this->setAgentSpeed(agentId);
          agent->incrementDelay(std::ceil(nextStreet->length() / agent->speed()));
          nextStreet->enqueue(agentId);
        } else {
          break;
        }
      }
      if (node->isTrafficLight()) {
        node->increaseCounter();
      }
    }
  }

  template <typename Id, typename Size, typename Delay>
    requires(std::unsigned_integral<Id> && std::unsigned_integral<Size> &&
             is_numeric_v<Delay>)
  void Dynamics<Id, Size, Delay>::m_evolveAgents() {
    for (const auto& [agentId, agent] : this->m_agents) {
      if (agent->time() > 0) {
        if (agent->delay() > 0) {
          if (agent->delay() > 1) {
            agent->incrementDistance();
          } else if (agent->streetId().has_value()) {
            double distance{
                std::fmod(this->m_graph.streetSet()[agent->streetId().value()]->length(),
                          agent->speed())};
            if (distance < std::numeric_limits<double>::epsilon()) {
              agent->incrementDistance();
            } else {
              agent->incrementDistance(distance);
            }
          }
          agent->decrementDelay();
        }
      } else if (!agent->streetId().has_value()) {
        assert(agent->srcNodeId().has_value());
        const auto& srcNode{this->m_graph.nodeSet()[agent->srcNodeId().value()]};
        if (srcNode->isFull()) {
          continue;
        }
        try {
          srcNode->addAgent(agentId);
        } catch (std::runtime_error& e) {
          std::cerr << e.what() << '\n';
          continue;
        }
      }
      agent->incrementTime();
    }
  }

  template <typename Id, typename Size, typename Delay>
    requires(std::unsigned_integral<Id> && std::unsigned_integral<Size> &&
             is_numeric_v<Delay>)
  void Dynamics<Id, Size, Delay>::setItineraries(std::span<Itinerary<Id>> itineraries) {
    std::ranges::for_each(itineraries, [this](const auto& itinerary) {
      this->m_itineraries.insert(std::make_unique<Itinerary<Id>>(itinerary));
    });
  }

  template <typename Id, typename Size, typename Delay>
    requires(std::unsigned_integral<Id> && std::unsigned_integral<Size> &&
             is_numeric_v<Delay>)
  void Dynamics<Id, Size, Delay>::setMinSpeedRateo(double minSpeedRateo) {
    if (minSpeedRateo < 0. || minSpeedRateo > 1.) {
      throw std::invalid_argument(
          buildLog("The minim speed rateo must be between 0 and 1"));
    }
    m_minSpeedRateo = minSpeedRateo;
  }

  template <typename Id, typename Size, typename Delay>
    requires(std::unsigned_integral<Id> && std::unsigned_integral<Size> &&
             is_numeric_v<Delay>)
  void Dynamics<Id, Size, Delay>::setErrorProbability(double errorProbability) {
    if (errorProbability < 0. || errorProbability > 1.) {
      throw std::invalid_argument(
          buildLog("The error probability must be between 0 and 1"));
    }
    m_errorProbability = errorProbability;
  }

  template <typename Id, typename Size, typename Delay>
    requires(std::unsigned_integral<Id> && std::unsigned_integral<Size> &&
             is_numeric_v<Delay>)
  void Dynamics<Id, Size, Delay>::updatePaths() {
    const Size dimension = m_graph.adjMatrix().getRowDim();
    for (const auto& [itineraryId, itinerary] : m_itineraries) {
      SparseMatrix<Id, bool> path{dimension, dimension};
      // cycle over the nodes
      for (Size i{0}; i < dimension; ++i) {
        if (i == itinerary->destination()) {
          continue;
        }
        auto result{m_graph.shortestPath(i, itinerary->destination())};
        if (!result.has_value()) {
          continue;
        }
        // save the minimum distance between i and the destination
        const auto minDistance{result.value().distance()};
        for (const auto& node : m_graph.adjMatrix().getRow(i)) {
          // init distance from a neighbor node to the destination to zero
          double distance{0.};

          // can't dereference because risk undefined behavior
          auto streetResult = m_graph.street(i, node.first);
          if (streetResult == nullptr) {
            continue;
          }
          auto streetLength{(*streetResult)->length()};
          // TimePoint expectedTravelTime{
          //     streetLength};  // / street->maxSpeed()};  // TODO: change into input velocity
          result = m_graph.shortestPath(node.first, itinerary->destination());
          if (result.has_value()) {
            // if the shortest path exists, save the distance
            distance = result.value().distance();
          } else if (node.first != itinerary->destination()) {
            // if the node is the destination, the distance is zero, otherwise the iteration is skipped
            continue;
          }

          // if (!(distance > minDistance + expectedTravelTime)) {
          if (minDistance == distance + streetLength) {
            // std::cout << "minDistance: " << minDistance << " distance: " << distance
            //           << " streetLength: " << streetLength << '\n';
            // std::cout << "Inserting " << i << ';' << node.first << '\n';
            path.insert(i, node.first, true);
          }
        }
        itinerary->setPath(path);
      }
    }
  }

  template <typename Id, typename Size, typename Delay>
    requires(std::unsigned_integral<Id> && std::unsigned_integral<Size> &&
             is_numeric_v<Delay>)
  void Dynamics<Id, Size, Delay>::evolve(bool reinsert_agents) {
    // move the first agent of each street queue, if possible, putting it in the next node
    this->m_evolveStreets();
    // move all the agents from each node, if possible
    this->m_evolveNodes(reinsert_agents);
    // cycle over agents and update their times
    this->m_evolveAgents();
    // increment time simulation
    ++this->m_time;
  }

  template <typename Id, typename Size, typename Delay>
    requires(std::unsigned_integral<Id> && std::unsigned_integral<Size> &&
             is_numeric_v<Delay>)
<<<<<<< HEAD
=======
  const std::unordered_map<Id, std::unique_ptr<Itinerary<Id>>>&
  Dynamics<Id, Size, Delay>::itineraries() const {
    return m_itineraries;
  }

  template <typename Id, typename Size, typename Delay>
    requires(std::unsigned_integral<Id> && std::unsigned_integral<Size> &&
             is_numeric_v<Delay>)
  const std::map<Id, std::unique_ptr<Agent<Id, Size, Delay>>>&
  Dynamics<Id, Size, Delay>::agents() const {
    return this->m_agents;
  }

  template <typename Id, typename Size, typename Delay>
    requires(std::unsigned_integral<Id> && std::unsigned_integral<Size> &&
             is_numeric_v<Delay>)
  TimePoint Dynamics<Id, Size, Delay>::time() const {
    return m_time;
  }

  template <typename Id, typename Size, typename Delay>
    requires(std::unsigned_integral<Id> && std::unsigned_integral<Size> &&
             is_numeric_v<Delay>)
>>>>>>> 2b7c7e24
  void Dynamics<Id, Size, Delay>::addAgent(const Agent<Id, Size, Delay>& agent) {
    if (this->m_agents.contains(agent.id())) {
      throw std::invalid_argument(
          buildLog("Agent " + std::to_string(agent.id()) + " already exists."));
    }
    this->m_agents.emplace(agent.id(), std::make_unique<Agent<Id, Size, Delay>>(agent));
  }
  template <typename Id, typename Size, typename Delay>
    requires(std::unsigned_integral<Id> && std::unsigned_integral<Size> &&
             is_numeric_v<Delay>)
  void Dynamics<Id, Size, Delay>::addAgent(std::unique_ptr<Agent<Id, Size, Delay>> agent) {
    if (this->m_agents.contains(agent->id())) {
      throw std::invalid_argument(
          buildLog("Agent " + std::to_string(agent->id()) + " already exists."));
    }
    this->m_agents.emplace(agent->id(), std::move(agent));
  }
  template <typename Id, typename Size, typename Delay>
    requires(std::unsigned_integral<Id> && std::unsigned_integral<Size> &&
             is_numeric_v<Delay>)
  void Dynamics<Id, Size, Delay>::addAgents(Id itineraryId,
                                            Size nAgents,
                                            std::optional<Id> srcNodeId) {
    auto itineraryIt{m_itineraries.find(itineraryId)};
    if (itineraryIt == m_itineraries.end()) {
      throw std::invalid_argument(
          buildLog("Itinerary " + std::to_string(itineraryId) + " not found"));
    }
    Size agentId{0};
    if (!this->m_agents.empty()) {
      agentId = this->m_agents.rbegin()->first + 1;
    }
    for (auto i{0}; i < nAgents; ++i, ++agentId) {
      this->addAgent(Agent<Id, Size, Delay>{agentId, itineraryId});
      if (srcNodeId.has_value()) {
        this->m_agents[agentId]->setSourceNodeId(srcNodeId.value());
      }
    }
  }

  template <typename Id, typename Size, typename Delay>
    requires(std::unsigned_integral<Id> && std::unsigned_integral<Size> &&
             is_numeric_v<Delay>)
  template <typename... Tn>
    requires(is_agent_v<Tn> && ...)
  void Dynamics<Id, Size, Delay>::addAgents(Tn... agents) {}

  template <typename Id, typename Size, typename Delay>
    requires(std::unsigned_integral<Id> && std::unsigned_integral<Size> &&
             is_numeric_v<Delay>)
  template <typename T1, typename... Tn>
    requires(is_agent_v<T1> && (is_agent_v<Tn> && ...))
  void Dynamics<Id, Size, Delay>::addAgents(T1 agent, Tn... agents) {
    addAgent(agent);
    addAgents(agents...);
  }

  template <typename Id, typename Size, typename Delay>
    requires(std::unsigned_integral<Id> && std::unsigned_integral<Size> &&
             is_numeric_v<Delay>)
  void Dynamics<Id, Size, Delay>::addAgents(std::span<Agent<Id, Size, Delay>> agents) {
    std::ranges::for_each(agents, [this](const auto& agent) -> void {
      this->m_agents.push_back(std::make_unique(agent));
    });
  }

  template <typename Id, typename Size, typename Delay>
    requires(std::unsigned_integral<Id> && std::unsigned_integral<Size> &&
             is_numeric_v<Delay>)
  void Dynamics<Id, Size, Delay>::addAgentsUniformly(Size nAgents,
                                                     std::optional<Id> itineraryId) {
    if (this->m_itineraries.empty()) {
      // TODO: make this possible for random agents
      throw std::runtime_error(
          buildLog("It is not possible to add random agents without itineraries."));
    }
    const bool randomItinerary{!itineraryId.has_value()};
    std::uniform_int_distribution<Size> itineraryDist{
        0, static_cast<Size>(this->m_itineraries.size() - 1)};
    std::uniform_int_distribution<Size> streetDist{
        0, static_cast<Size>(this->m_graph.streetSet().size() - 1)};
    for (Size i{0}; i < nAgents; ++i) {
      if (randomItinerary) {
        itineraryId = itineraryDist(this->m_generator);
      }
      Id agentId{0};
      if (!this->m_agents.empty()) {
        agentId = this->m_agents.rbegin()->first + 1;
      }
      Id streetId{0};
      do {
        // I dunno why this works and the following doesn't
        const auto& streetSet = this->m_graph.streetSet();
        auto streetIt = streetSet.begin();
        // auto streetIt = this->m_graph->streetSet().begin();
        Size step = streetDist(this->m_generator);
        std::advance(streetIt, step);
        streetId = streetIt->first;
      } while (this->m_graph.streetSet()[streetId]->density() == 1);
      auto& street{this->m_graph.streetSet()[streetId]};
      Agent<Id, Size, Delay> agent{
          agentId, itineraryId.value(), street->nodePair().first};
      agent.setStreetId(streetId);
      this->addAgent(agent);
      this->setAgentSpeed(agentId);
      this->m_agents[agentId]->incrementDelay(
          std::ceil(street->length() / this->m_agents[agentId]->speed()));
      street->enqueue(agentId);
      ++agentId;
    }
  }

  template <typename Id, typename Size, typename Delay>
    requires(std::unsigned_integral<Id> && std::unsigned_integral<Size> &&
             is_numeric_v<Delay>)
  void Dynamics<Id, Size, Delay>::removeAgent(Size agentId) {
    auto agentIt{m_agents.find(agentId)};
    if (agentIt == m_agents.end()) {
      throw std::invalid_argument(
          buildLog("Agent " + std::to_string(agentId) + " not found."));
    }
    m_agents.erase(agentId);
  }

  template <typename Id, typename Size, typename Delay>
    requires(std::unsigned_integral<Id> && std::unsigned_integral<Size> &&
             is_numeric_v<Delay>)
  template <typename T1, typename... Tn>
    requires(std::is_convertible_v<T1, Size> && (std::is_convertible_v<Tn, Size> && ...))
  void Dynamics<Id, Size, Delay>::removeAgents(T1 id, Tn... ids) {
    removeAgent(id);
    removeAgents(ids...);
  }

  template <typename Id, typename Size, typename Delay>
    requires(std::unsigned_integral<Id> && std::unsigned_integral<Size> &&
             is_numeric_v<Delay>)
  void Dynamics<Id, Size, Delay>::addItinerary(const Itinerary<Id>& itinerary) {
    m_itineraries.emplace(itinerary.id(), std::make_unique<Itinerary<Id>>(itinerary));
  }

  template <typename Id, typename Size, typename Delay>
    requires(std::unsigned_integral<Id> && std::unsigned_integral<Size> &&
             is_numeric_v<Delay>)
  void Dynamics<Id, Size, Delay>::addItinerary(std::unique_ptr<Itinerary<Id>> itinerary) {
    m_itineraries.emplace(itinerary.id(), std::move(itinerary));
  }

  template <typename Id, typename Size, typename Delay>
    requires(std::unsigned_integral<Id> && std::unsigned_integral<Size> &&
             is_numeric_v<Delay>)
  template <typename... Tn>
    requires(is_itinerary_v<Tn> && ...)
  void Dynamics<Id, Size, Delay>::addItineraries(Tn... itineraries) {
    (this->addItinerary(itineraries), ...);
  }

  template <typename Id, typename Size, typename Delay>
    requires(std::unsigned_integral<Id> && std::unsigned_integral<Size> &&
             is_numeric_v<Delay>)
  void Dynamics<Id, Size, Delay>::addItineraries(std::span<Itinerary<Id>> itineraries) {
    std::ranges::for_each(itineraries, [this](const auto& itinerary) -> void {
      this->m_itineraries.push_back(std::make_unique<Itinerary<Id>>(itinerary));
    });
  }

  template <typename Id, typename Size, typename Delay>
    requires(std::unsigned_integral<Id> && std::unsigned_integral<Size> &&
             is_numeric_v<Delay>)
  void Dynamics<Id, Size, Delay>::resetTime() {
    m_time = 0;
  }

  // template <typename Id, typename Size, typename Delay>
  //   requires(std::unsigned_integral<Id> && std::unsigned_integral<Size> &&
  //            is_numeric_v<Delay>)
  // template <typename F, typename... Tn>
  //   requires(std::is_invocable_v<F, Tn...>)
  // void Dynamics<Id, Size, Delay>::evolve(F f, Tn... args) {
  //   f(args...);
  // }

  template <typename Id, typename Size, typename Delay>
    requires(std::unsigned_integral<Id> && std::unsigned_integral<Size> &&
             is_numeric_v<Delay>)
  Measurement<double> Dynamics<Id, Size, Delay>::meanSpeed() const {
    if (m_agents.size() == 0) {
      return Measurement(0., 0.);
    }
    const double mean{std::accumulate(m_agents.cbegin(),
                                      m_agents.cend(),
                                      0.,
                                      [](double sum, const auto& agent) {
                                        return sum + agent.second->speed();
                                      }) /
                      m_agents.size()};
    if (m_agents.size() == 1) {
      return Measurement(mean, 0.);
    }
    const double variance{
        std::accumulate(m_agents.cbegin(),
                        m_agents.cend(),
                        0.,
                        [mean](double sum, const auto& agent) {
                          return sum + std::pow(agent.second->speed() - mean, 2);
                        }) /
        (m_agents.size() - 1)};
    return Measurement(mean, std::sqrt(variance));
  }

  template <typename Id, typename Size, typename Delay>
    requires(std::unsigned_integral<Id> && std::unsigned_integral<Size> &&
             is_numeric_v<Delay>)
  Measurement<double> Dynamics<Id, Size, Delay>::streetMeanDensity() const {
    if (m_graph.streetSet().size() == 0) {
      return Measurement(0., 0.);
    }
    const double mean{std::accumulate(m_graph.streetSet().cbegin(),
                                      m_graph.streetSet().cend(),
                                      0.,
                                      [](double sum, const auto& street) {
                                        return sum + street.second->density();
                                      }) /
                      m_graph.streetSet().size()};
    const double variance{
        std::accumulate(m_graph.streetSet().cbegin(),
                        m_graph.streetSet().cend(),
                        0.,
                        [mean](double sum, const auto& street) {
                          return sum + std::pow(street.second->density() - mean, 2);
                        }) /
        (m_graph.streetSet().size() - 1)};
    return Measurement(mean, std::sqrt(variance));
  }
  template <typename Id, typename Size, typename Delay>
    requires(std::unsigned_integral<Id> && std::unsigned_integral<Size> &&
             is_numeric_v<Delay>)
  Measurement<double> Dynamics<Id, Size, Delay>::streetMeanFlow() const {
    std::vector<double> flows;
    flows.reserve(m_graph.streetSet().size());
    for (const auto& [streetId, street] : m_graph.streetSet()) {
      auto speedOpt{this->streetMeanSpeed(streetId)};
      if (speedOpt.has_value()) {
        double flow{street->density() * speedOpt.value()};
        flows.push_back(flow);
      } else {
        flows.push_back(street->density());  // 0 * NaN = 0
      }
    }
    return Measurement(flows);
  }
  template <typename Id, typename Size, typename Delay>
    requires(std::unsigned_integral<Id> && std::unsigned_integral<Size> &&
             is_numeric_v<Delay>)
  Measurement<double> Dynamics<Id, Size, Delay>::streetMeanFlow(double threshold,
                                                                bool above) const {
    std::vector<double> flows;
    flows.reserve(m_graph.streetSet().size());
    for (const auto& [streetId, street] : m_graph.streetSet()) {
      if (above && street->density() > threshold) {
        auto speedOpt{this->streetMeanSpeed(streetId)};
        if (speedOpt.has_value()) {
          double flow{street->density() * speedOpt.value()};
          flows.push_back(flow);
        } else {
          flows.push_back(street->density());  // 0 * NaN = 0
        }
      } else if (!above && street->density() < threshold) {
        auto speedOpt{this->streetMeanSpeed(streetId)};
        if (speedOpt.has_value()) {
          double flow{street->density() * speedOpt.value()};
          flows.push_back(flow);
        } else {
          flows.push_back(street->density());  // 0 * NaN = 0
        }
      }
    }
    return Measurement(flows);
  }
  template <typename Id, typename Size, typename Delay>
    requires(std::unsigned_integral<Id> && std::unsigned_integral<Size> &&
             is_numeric_v<Delay>)
  Measurement<double> Dynamics<Id, Size, Delay>::meanTravelTime(bool clearData) {
    if (m_travelTimes.size() == 0) {
      return Measurement(0., 0.);
    }
    const double mean{std::accumulate(m_travelTimes.cbegin(), m_travelTimes.cend(), 0.) /
                      m_travelTimes.size()};
    const double variance{std::accumulate(m_travelTimes.cbegin(),
                                          m_travelTimes.cend(),
                                          0.,
                                          [mean](double sum, const auto& travelTime) {
                                            return sum + std::pow(travelTime - mean, 2);
                                          }) /
                          (m_travelTimes.size() - 1)};
    if (clearData) {
      m_travelTimes.clear();
    }
    return Measurement(mean, std::sqrt(variance));
  }

  template <typename Id, typename Size, typename Delay>
    requires(std::unsigned_integral<Id> && std::unsigned_integral<Size> &&
             std::unsigned_integral<Delay>)
  class FirstOrderDynamics : public Dynamics<Id, Size, Delay> {
  public:
    FirstOrderDynamics() = delete;
    /// @brief Construct a new First Order Dynamics object
    /// @param graph, The graph representing the network
    FirstOrderDynamics(Graph<Id, Size>& graph) : Dynamics<Id, Size, Delay>(graph){};
    /// @brief Set the speed of an agent
    /// @param agentId The id of the agent
    /// @throw std::invalid_argument, If the agent is not found
    void setAgentSpeed(Size agentId) override;
    /// @brief Get the mean speed of a street
    /// @details The mean speed of a street is given by the formula:
    /// \f$ v_{\text{mean}} = v_{\text{max}} \left(1 - \frac{\alpha}{2} \left( n - 1\right)  \right) \f$
    /// where \f$ v_{\text{max}} \f$ is the maximum speed of the street, \f$ \alpha \f$ is the minimum speed rateo divided by the capacity
    /// and \f$ n \f$ is the number of agents in the street
    std::optional<double> streetMeanSpeed(Id streetId) const override;
    /// @brief Get the mean speed of the streets
    /// @return Measurement The mean speed of the agents and the standard deviation
    Measurement<double> streetMeanSpeed() const override;
    /// @brief Get the mean speed of the streets
    /// @param threshold The density threshold to consider
    /// @param above If true, the function returns the mean speed of the streets with a density above the threshold, otherwise below
    /// @return Measurement The mean speed of the agents and the standard deviation
    Measurement<double> streetMeanSpeed(double threshold, bool above) const override;
  };

  template <typename Id, typename Size, typename Delay>
    requires(std::unsigned_integral<Id> && std::unsigned_integral<Size> &&
             std::unsigned_integral<Delay>)
  void FirstOrderDynamics<Id, Size, Delay>::setAgentSpeed(Size agentId) {
    const auto& street{
        this->m_graph.streetSet()[this->m_agents[agentId]->streetId().value()]};
    double speed{street->maxSpeed() * (1. - this->m_minSpeedRateo * street->density())};
    this->m_agents[agentId]->setSpeed(speed);
  }

  template <typename Id, typename Size, typename Delay>
    requires(std::unsigned_integral<Id> && std::unsigned_integral<Size> &&
             std::unsigned_integral<Delay>)
  std::optional<double> FirstOrderDynamics<Id, Size, Delay>::streetMeanSpeed(
      Id streetId) const {
    const auto& street{this->m_graph.streetSet().at(streetId)};
    if (street->queue().empty()) {
      return std::nullopt;
    }
    double meanSpeed{0.};
    Size n{0};
    if (this->m_agents.at(street->queue().front())->delay() > 0) {
      n = static_cast<Size>(street->queue().size());
      double alpha{this->m_minSpeedRateo / street->capacity()};
      meanSpeed = street->maxSpeed() * n * (1. - 0.5 * alpha * (n - 1.));
    } else {
      for (const auto& agentId : street->queue()) {
        meanSpeed += this->m_agents.at(agentId)->speed();
        ++n;
      }
    }
    for (const auto& [angle, agentId] : this->m_graph.nodeSet().at(street->nodePair().second)->agents()) {
      const auto& agent{this->m_agents.at(agentId)};
      if (agent->streetId().has_value() && agent->streetId().value() == streetId) {
        meanSpeed += agent->speed();
        ++n;
      }
    }
    return meanSpeed / n;
  }

  template <typename Id, typename Size, typename Delay>
    requires(std::unsigned_integral<Id> && std::unsigned_integral<Size> &&
             std::unsigned_integral<Delay>)
  Measurement<double> FirstOrderDynamics<Id, Size, Delay>::streetMeanSpeed() const {
    if (this->m_agents.size() == 0) {
      return Measurement(0., 0.);
    }
    std::vector<double> speeds;
    speeds.reserve(this->m_graph.streetSet().size());
    for (const auto& [streetId, street] : this->m_graph.streetSet()) {
      auto speedOpt{this->streetMeanSpeed(streetId)};
      if (speedOpt.has_value()) {
        speeds.push_back(speedOpt.value());
      }
    }
    return Measurement(speeds);
  }
  template <typename Id, typename Size, typename Delay>
    requires(std::unsigned_integral<Id> && std::unsigned_integral<Size> &&
             std::unsigned_integral<Delay>)
  Measurement<double> FirstOrderDynamics<Id, Size, Delay>::streetMeanSpeed(
      double threshold, bool above) const {
    if (this->m_agents.size() == 0) {
      return Measurement(0., 0.);
    }
    std::vector<double> speeds;
    speeds.reserve(this->m_graph.streetSet().size());
    for (const auto& [streetId, street] : this->m_graph.streetSet()) {
      if (above) {
        if (street->density() > threshold) {
          auto speedOpt{this->streetMeanSpeed(streetId)};
          if (speedOpt.has_value()) {
            speeds.push_back(speedOpt.value());
          }
        }
      } else {
        if (street->density() < threshold) {
          auto speedOpt{this->streetMeanSpeed(streetId)};
          if (speedOpt.has_value()) {
            speeds.push_back(speedOpt.value());
          }
        }
      }
    }
    return Measurement(speeds);
  }

  template <typename Id, typename Size>
    requires(std::unsigned_integral<Id> && std::unsigned_integral<Size>)
  class SecondOrderDynamics : public Dynamics<Id, Size, double> {
  public:
    void setAgentSpeed(Size agentId);
    void setSpeed();
  };

  template <typename Id, typename Size>
    requires(std::unsigned_integral<Id> && std::unsigned_integral<Size>)
  void SecondOrderDynamics<Id, Size>::setAgentSpeed(Size agentId) {}

  template <typename Id, typename Size>
    requires(std::unsigned_integral<Id> && std::unsigned_integral<Size>)
  void SecondOrderDynamics<Id, Size>::setSpeed() {}

};  // namespace dsm

#endif<|MERGE_RESOLUTION|>--- conflicted
+++ resolved
@@ -134,11 +134,7 @@
 
     /// @brief Get the graph
     /// @return const Graph<Id, Size>&, The graph
-<<<<<<< HEAD
     const Graph<Id, Size>& graph() { return m_graph; }
-=======
-    const Graph<Id, Size>& graph() { return m_graph; };
->>>>>>> 2b7c7e24
     /// @brief Get the itineraries
     /// @return const std::unordered_map<Id, Itinerary<Id>>&, The itineraries
     const std::unordered_map<Id, std::unique_ptr<Itinerary<Id>>>& itineraries() const {
@@ -487,32 +483,6 @@
   template <typename Id, typename Size, typename Delay>
     requires(std::unsigned_integral<Id> && std::unsigned_integral<Size> &&
              is_numeric_v<Delay>)
-<<<<<<< HEAD
-=======
-  const std::unordered_map<Id, std::unique_ptr<Itinerary<Id>>>&
-  Dynamics<Id, Size, Delay>::itineraries() const {
-    return m_itineraries;
-  }
-
-  template <typename Id, typename Size, typename Delay>
-    requires(std::unsigned_integral<Id> && std::unsigned_integral<Size> &&
-             is_numeric_v<Delay>)
-  const std::map<Id, std::unique_ptr<Agent<Id, Size, Delay>>>&
-  Dynamics<Id, Size, Delay>::agents() const {
-    return this->m_agents;
-  }
-
-  template <typename Id, typename Size, typename Delay>
-    requires(std::unsigned_integral<Id> && std::unsigned_integral<Size> &&
-             is_numeric_v<Delay>)
-  TimePoint Dynamics<Id, Size, Delay>::time() const {
-    return m_time;
-  }
-
-  template <typename Id, typename Size, typename Delay>
-    requires(std::unsigned_integral<Id> && std::unsigned_integral<Size> &&
-             is_numeric_v<Delay>)
->>>>>>> 2b7c7e24
   void Dynamics<Id, Size, Delay>::addAgent(const Agent<Id, Size, Delay>& agent) {
     if (this->m_agents.contains(agent.id())) {
       throw std::invalid_argument(
