--- conflicted
+++ resolved
@@ -275,15 +275,14 @@
         m_errorProbability{0.},
         m_minSpeedRateo{0.},
         m_forcePriorities{false} {}
-<<<<<<< HEAD
 
   template <typename Id, typename Size, typename Delay>
     requires(std::unsigned_integral<Id> && std::unsigned_integral<Size> &&
              is_numeric_v<Delay>)
   Id Dynamics<Id, Size, Delay>::m_nextStreetId(Id agentId, Id nodeId) {
     auto possibleMoves{
-        this->m_itineraries[this->m_agents[agentId]->itineraryId()]->path().
-            getRow(nodeId, true)};
+        this->m_itineraries[this->m_agents[agentId]->itineraryId()]->path().getRow(nodeId,
+                                                                                   true)};
     if (this->m_uniformDist(this->m_generator) < this->m_errorProbability) {
       possibleMoves = m_graph.adjMatrix().getRow(nodeId, true);
     }
@@ -296,35 +295,10 @@
     assert(m_graph.streetSet().contains(iterator->first));
     return iterator->first;
   }
-=======
->>>>>>> 12333f64
-
-  template <typename Id, typename Size, typename Delay>
-    requires(std::unsigned_integral<Id> && std::unsigned_integral<Size> &&
-             is_numeric_v<Delay>)
-<<<<<<< HEAD
-=======
-  Id Dynamics<Id, Size, Delay>::m_nextStreetId(Id agentId, Id nodeId) {
-    auto possibleMoves{
-        this->m_itineraries[this->m_agents[agentId]->itineraryId()]->path().getRow(nodeId,
-                                                                                   true)};
-    if (this->m_uniformDist(this->m_generator) < this->m_errorProbability) {
-      possibleMoves = m_graph.adjMatrix().getRow(nodeId, true);
-    }
-    assert(possibleMoves.size() > 0);
-    std::uniform_int_distribution<Size> moveDist{
-        0, static_cast<Size>(possibleMoves.size() - 1)};
-    const auto p{moveDist(this->m_generator)};
-    auto iterator = possibleMoves.begin();
-    std::advance(iterator, p);
-    assert(m_graph.streetSet().contains(iterator->first));
-    return iterator->first;
-  }
-
-  template <typename Id, typename Size, typename Delay>
-    requires(std::unsigned_integral<Id> && std::unsigned_integral<Size> &&
-             is_numeric_v<Delay>)
->>>>>>> 12333f64
+
+  template <typename Id, typename Size, typename Delay>
+    requires(std::unsigned_integral<Id> && std::unsigned_integral<Size> &&
+             is_numeric_v<Delay>)
   void Dynamics<Id, Size, Delay>::m_evolveStreets(bool reinsert_agents) {
     for (const auto& [streetId, street] : m_graph.streetSet()) {
       if (street->queue().empty()) {
@@ -365,7 +339,6 @@
       if (nextStreet->density() == 1) {
         continue;
       }
-<<<<<<< HEAD
       street->dequeue();
       assert(destinationNode->id() == nextStreet->nodePair().first);
       const auto delta = std::fmod(street->angle() - nextStreet->angle(), std::numbers::pi);
@@ -376,36 +349,6 @@
         auto& roundabout = dynamic_cast<Roundabout<Id, Size>&>(*destinationNode);
         roundabout.enqueue(agentId);
       }
-=======
-      if (destinationNode->id() ==
-          m_itineraries[m_agents[agentId]->itineraryId()]->destination()) {
-        street->dequeue();
-        m_travelTimes.push_back(m_agents[agentId]->time());
-        if (reinsert_agents) {
-          Agent<Id, Size, Delay> newAgent{m_agents[agentId]->id(),
-                                          m_agents[agentId]->itineraryId(),
-                                          m_agents[agentId]->srcNodeId().value()};
-          if (m_agents[agentId]->srcNodeId().has_value()) {
-            newAgent.setSourceNodeId(this->m_agents[agentId]->srcNodeId().value());
-          }
-          this->removeAgent(agentId);
-          this->addAgent(newAgent);
-        } else {
-          this->removeAgent(agentId);
-        }
-        continue;
-      }
-      const auto& nextStreet{
-          m_graph.streetSet()[m_nextStreetId(agentId, destinationNode->id())]};
-      if (nextStreet->density() == 1) {
-        continue;
-      }
-      street->dequeue();
-      assert(destinationNode->id() == nextStreet->nodePair().first);
-      const auto delta =
-          std::fmod(street->angle() - nextStreet->angle(), std::numbers::pi);
-      destinationNode->addAgent(delta, agentId);
->>>>>>> 12333f64
       m_agentNextStreetId.emplace(agentId, nextStreet->id());
     }
   }
@@ -415,7 +358,6 @@
              is_numeric_v<Delay>)
   void Dynamics<Id, Size, Delay>::m_evolveNodes() {
     for (const auto& [nodeId, node] : m_graph.nodeSet()) {
-<<<<<<< HEAD
       if (node->isIntersection()) {
         auto& intersection = dynamic_cast<Node<Id, Size>&>(*node);
         for (const auto [angle, agentId] : intersection.agents()) {
@@ -453,21 +395,6 @@
           } else {
             break;
           }
-=======
-      for (const auto [angle, agentId] : node->agents()) {
-        const auto& nextStreet{m_graph.streetSet()[m_agentNextStreetId[agentId]]};
-
-        if (nextStreet->density() < 1) {
-          node->removeAgent(agentId);
-          m_agents[agentId]->setStreetId(nextStreet->id());
-          this->setAgentSpeed(agentId);
-          m_agents[agentId]->incrementDelay(
-              std::ceil(nextStreet->length() / m_agents[agentId]->speed()));
-          nextStreet->enqueue(agentId);
-          m_agentNextStreetId.erase(agentId);
-        } else if (m_forcePriorities) {
-          break;
->>>>>>> 12333f64
         }
       }
     }
@@ -480,11 +407,7 @@
     for (const auto& [agentId, agent] : this->m_agents) {
       if (agent->delay() > 0) {
         if (agent->delay() > 1) {
-<<<<<<< HEAD
-        agent->incrementDistance();
-=======
           agent->incrementDistance();
->>>>>>> 12333f64
         } else if (agent->streetId().has_value()) {
           double distance{
               std::fmod(this->m_graph.streetSet()[agent->streetId().value()]->length(),
@@ -502,17 +425,12 @@
         if (srcNode->isFull()) {
           continue;
         }
-<<<<<<< HEAD
-        const auto& nextStreet{m_graph.streetSet()[this->m_nextStreetId(agentId, srcNode->id())]};
-=======
         const auto& nextStreet{
             m_graph.streetSet()[this->m_nextStreetId(agentId, srcNode->id())]};
->>>>>>> 12333f64
         if (nextStreet->density() == 1) {
           continue;
         }
         assert(srcNode->id() == nextStreet->nodePair().first);
-<<<<<<< HEAD
         if (srcNode->isIntersection()) {
           auto& intersection = dynamic_cast<Node<Id, Size>&>(*srcNode);
           intersection.addAgent(0., agentId);
@@ -520,9 +438,6 @@
           auto& roundabout = dynamic_cast<Roundabout<Id, Size>&>(*srcNode);
           roundabout.enqueue(agentId);
         }
-=======
-        srcNode->addAgent(agentId);
->>>>>>> 12333f64
         m_agentNextStreetId.emplace(agentId, nextStreet->id());
       }
       agent->incrementTime();
