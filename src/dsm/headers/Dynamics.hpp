/// @file       /src/dsm/headers/Dynamics.hpp
/// @brief      Defines the Dynamics class.
///
/// @details    This file contains the definition of the Dynamics class.
///             The Dynamics class represents the dynamics of the network. It is templated by the type
///             of the graph's id and the type of the graph's capacity.
///             The graph's id and capacity must be unsigned integral types.

#ifndef dynamics_hpp
#define dynamics_hpp

#include <algorithm>
#include <concepts>
#include <vector>
#include <random>
#include <span>
#include <numeric>
#include <unordered_map>
#include <cmath>

#include "Agent.hpp"
#include "Itinerary.hpp"
#include "Graph.hpp"
#include "SparseMatrix.hpp"
#include "../utility/TypeTraits/is_agent.hpp"
#include "../utility/TypeTraits/is_itinerary.hpp"
#include "../utility/Logger.hpp"

namespace dsm {

  using TimePoint = long long unsigned int;

  /// @brief The Measurement struct represents the mean of a quantity and its standard deviation
  /// @tparam T The type of the mean and the standard deviation
  /// @param mean The mean
  /// @param error The standard deviation of the sample
  template <typename T>
  struct Measurement {
    T mean;
    T error;

    Measurement(T mean, T error) : mean{mean}, error{error} {}
    Measurement(const std::vector<T>& data) {
      if (data.size() == 0) {
        mean = 0.;
        error = 0.;
      } else {
        mean = std::accumulate(data.cbegin(), data.cend(), 0.) / data.size();
        if (data.size() < 2) {
          error = 0.;
        } else {
          const double cvariance{std::accumulate(data.cbegin(),
                                                 data.cend(),
                                                 0.,
                                                 [this](double sum, const auto& value) {
                                                   return sum + std::pow(value - mean, 2);
                                                 }) /
                                 (data.size() - 1)};
          error = std::sqrt(cvariance);
        }
      }
    }
  };

  /// @brief The Dynamics class represents the dynamics of the network.
  /// @tparam Id, The type of the graph's id. It must be an unsigned integral type.
  /// @tparam Size, The type of the graph's capacity. It must be an unsigned integral type.
  template <typename Id, typename Size, typename Delay>
    requires(std::unsigned_integral<Id> && std::unsigned_integral<Size> &&
             is_numeric_v<Delay>)
  class Dynamics {
  protected:
    std::unordered_map<Id, std::unique_ptr<Itinerary<Id>>> m_itineraries;
    std::map<Id, std::unique_ptr<Agent<Id, Size, Delay>>> m_agents;
    TimePoint m_time;
    std::unique_ptr<Graph<Id, Size>> m_graph;
    double m_errorProbability;
    double m_minSpeedRateo;
    mutable std::mt19937_64 m_generator{std::random_device{}()};
    std::uniform_real_distribution<double> m_uniformDist{0., 1.};
    std::vector<unsigned int> m_travelTimes;

    /// @brief Evolve the streets
    /// @details If possible, removes the first agent of each street queue, putting it in the destination node.
    virtual void m_evolveStreets();
    /// @brief Evolve the nodes
    /// @details If possible, removes all agents from each node, putting them in the next street.
    /// If the error probability is not zero, the agents can move to a random street.
    /// If the agent is in the destination node, it is removed from the simulation (and then reinserted if reinsert_agents is true)
    /// @param reinsert_agents If true, the agents are reinserted in the simulation after they reach their destination
    virtual void m_evolveNodes(bool reinsert_agents);
    /// @brief Evolve the agents.
    /// @details Puts all new agents on a street, if possible, decrements all delays
    /// and increments all travel times.
    virtual void m_evolveAgents();

  public:
    Dynamics() = delete;
    /// @brief Construct a new Dynamics object
    /// @param graph The graph representing the network
    Dynamics(const Graph<Id, Size>& graph);

    /// @brief Set the itineraries
    /// @param itineraries The itineraries
    void setItineraries(std::span<Itinerary<Id>> itineraries);
    /// @brief Set the seed for the graph's random number generator
    /// @param seed The seed
    void setSeed(unsigned int seed);
    /// @brief Set the minim speed rateo, i.e. the minim speed with respect to the speed limit
    /// @param minSpeedRateo The minim speed rateo
    /// @throw std::invalid_argument If the minim speed rateo is not between 0 and 1
    void setMinSpeedRateo(double minSpeedRateo);
    /// @brief Set the error probability
    /// @param errorProbability The error probability
    /// @throw std::invalid_argument If the error probability is not between 0 and 1
    void setErrorProbability(double errorProbability);
    /// @brief Set the speed of an agent
    /// @details This is a pure-virtual function, it must be implemented in the derived classes
    /// @param agentId The id of the agent
    virtual void setAgentSpeed(Size agentId) = 0;

    /// @brief Update the paths of the itineraries based on the actual travel times
    virtual void updatePaths();
    /// @brief Evolve the simulation
    /// @details Evolve the simulation by moving the agents and updating the travel times.
    /// In particular:
    /// - Move the first agent of each street queue, if possible, putting it in the next node
    /// - Move the agents from each node, if possible, putting them in the next street and giving them a speed.
    /// If the error probability is not zero, the agents can move to a random street.
    /// If the agent is in the destination node, it is removed from the simulation (and then reinserted if reinsert_agents is true)
    /// - Cycle over agents and update their times
    /// @param reinsert_agents If true, the agents are reinserted in the simulation after they reach their destination
    virtual void evolve(bool reinsert_agents = false);

    /// @brief Get the graph
    /// @return const Graph<Id, Size>&, The graph
    const Graph<Id, Size>& graph() const;
    /// @brief Get the itineraries
    /// @return const std::unordered_map<Id, Itinerary<Id>>&, The itineraries
    const std::unordered_map<Id, std::unique_ptr<Itinerary<Id>>>& itineraries() const;
    /// @brief Get the agents
    /// @return const std::unordered_map<Id, Agent<Id>>&, The agents
    const std::map<Id, std::unique_ptr<Agent<Id, Size, Delay>>>& agents() const;
    /// @brief Get the time
    /// @return TimePoint The time
    TimePoint time() const;

    /// @brief Add an agent to the simulation
    /// @param agent The agent
    void addAgent(const Agent<Id, Size, Delay>& agent);
    /// @brief Add an agent to the simulation
    /// @param agent std::unique_ptr to the agent
    void addAgent(std::unique_ptr<Agent<Id, Size, Delay>> agent);
    /// @brief Add a pack of agents to the simulation
    /// @param itineraryId The index of the itinerary
    /// @param nAgents The number of agents to add
    /// @throw std::invalid_argument If the itinerary is not found
    /// @details adds nAgents agents with the same itinerary of id itineraryId
    void addAgents(Id itineraryId,
                   Size nAgents = 1,
                   std::optional<Id> srcNodeId = std::nullopt);
    /// @brief Add a pack of agents to the simulation
    /// @param agents Parameter pack of agents
    template <typename... Tn>
      requires(is_agent_v<Tn> && ...)
    void addAgents(Tn... agents);
    /// @brief Add a pack of agents to the simulation
    /// @param agent An agent
    /// @param agents Parameter pack of agents
    template <typename T1, typename... Tn>
      requires(is_agent_v<T1> && (is_agent_v<Tn> && ...))
    void addAgents(T1 agent, Tn... agents);
    /// @brief Add a set of agents to the simulation
    /// @param agents Generic container of agents, represented by an std::span
    void addAgents(std::span<Agent<Id, Size, Delay>> agents);
    /// @brief Add a set of agents to the simulation
    /// @param nAgents The number of agents to add
    /// @param uniformly If true, the agents are added uniformly on the streets
    /// @throw std::runtime_error If there are no itineraries
    virtual void addAgentsUniformly(Size nAgents,
                                    std::optional<Id> itineraryId = std::nullopt);

    /// @brief Remove an agent from the simulation
    /// @param agentId the id of the agent to remove
    void removeAgent(Size agentId);
    template <typename T1, typename... Tn>
      requires(std::is_convertible_v<T1, Size> &&
               (std::is_convertible_v<Tn, Size> && ...))
    /// @brief Remove a pack of agents from the simulation
    /// @param id the id of the first agent to remove
    /// @param ids the pack of ides of the agents to remove
    void removeAgents(T1 id, Tn... ids);

    /// @brief Add an itinerary
    /// @param itinerary The itinerary
    void addItinerary(const Itinerary<Id>& itinerary);
    /// @brief Add an itinerary
    /// @param itinerary std::unique_ptr to the itinerary
    void addItinerary(std::unique_ptr<Itinerary<Id>> itinerary);
    template <typename... Tn>
      requires(is_itinerary_v<Tn> && ...)
    void addItineraries(Tn... itineraries);
    /// @brief Add a pack of itineraries
    /// @tparam T1
    /// @tparam ...Tn
    /// @param itinerary
    /// @param ...itineraries
    template <typename T1, typename... Tn>
      requires(is_itinerary_v<T1> && (is_itinerary_v<Tn> && ...))
    void addItineraries(T1 itinerary, Tn... itineraries);
    /// @brief Add a set of itineraries
    /// @param itineraries Generic container of itineraries, represented by an std::span
    void addItineraries(std::span<Itinerary<Id>> itineraries);

    /// @brief Reset the simulation time
    void resetTime();

    /// @brief Evolve the simulation
    /// @tparam F The type of the function to call
    /// @tparam ...Tn The types of the arguments of the function
    /// @param f The function to call
    /// @param ...args The arguments of the function
    template <typename F, typename... Tn>
      requires std::is_invocable_v<F, Tn...>
    void evolve(F f, Tn... args);

    /// @brief Get the mean speed of the agents
    /// @return Measurement<double> The mean speed of the agents and the standard deviation
    Measurement<double> meanSpeed() const;
    // TODO: implement the following functions
    // We can implement the base version of these functions by cycling over agents... I won't do it for now.
    // Grufoony - 19/02/2024
    virtual std::optional<double> streetMeanSpeed(Id) const = 0;
    virtual Measurement<double> streetMeanSpeed() const = 0;
    virtual Measurement<double> streetMeanSpeed(double, bool) const = 0;
    /// @brief Get the mean density of the streets
    /// @return Measurement<double> The mean density of the streets and the standard deviation
    Measurement<double> streetMeanDensity() const;
    /// @brief Get the mean flow of the streets
    /// @return Measurement<double> The mean flow of the streets and the standard deviation
    Measurement<double> streetMeanFlow() const;
    /// @brief Get the mean flow of the streets
    /// @param threshold The density threshold to consider
    /// @param above If true, the function returns the mean flow of the streets with a density above the threshold, otherwise below
    /// @return Measurement<double> The mean flow of the streets and the standard deviation
    Measurement<double> streetMeanFlow(double threshold, bool above) const;
    /// @brief Get the mean travel time of the agents
    /// @param clearData If true, the travel times are cleared after the computation
    /// @return Measurement<double> The mean travel time of the agents and the standard
    Measurement<double> meanTravelTime(bool clearData = false);
  };

  template <typename Id, typename Size, typename Delay>
    requires(std::unsigned_integral<Id> && std::unsigned_integral<Size> &&
             is_numeric_v<Delay>)
  Dynamics<Id, Size, Delay>::Dynamics(const Graph<Id, Size>& graph)
      : m_time{0},
        m_graph{std::make_unique<Graph<Id, Size>>(graph)},
        m_errorProbability{0.},
        m_minSpeedRateo{0.} {}

  template <typename Id, typename Size, typename Delay>
    requires(std::unsigned_integral<Id> && std::unsigned_integral<Size> &&
             is_numeric_v<Delay>)
  void Dynamics<Id, Size, Delay>::m_evolveStreets() {
    for (auto& streetPair : this->m_graph->streetSet()) {
      auto street{streetPair.second};
      if (street->queue().empty()) {
        continue;
      }
      Size agentId{street->queue().front()};
      if (this->m_agents[agentId]->delay() > 0) {
        continue;
      }
      this->m_agents[agentId]->setSpeed(0.);
      auto destinationNode{this->m_graph->nodeSet()[street->nodePair().second]};
      if (destinationNode->isFull()) {
        continue;
      }
      if (std::dynamic_pointer_cast<TrafficLight<Id, Size, Delay>>(destinationNode) &&
          !destinationNode->isGreen(street->id())) {
        continue;
      }
      destinationNode->addAgent(street->dequeue().value());
    }
  }

  template <typename Id, typename Size, typename Delay>
    requires(std::unsigned_integral<Id> && std::unsigned_integral<Size> &&
             is_numeric_v<Delay>)
  void Dynamics<Id, Size, Delay>::m_evolveNodes(bool reinsert_agents) {
    /* In this function we have to manage the priority of the agents, given the street angles.
    By doing the angle difference, if the destination street is the same we can basically compare these differences (mod(pi)!, i.e. delta % std::numbers::pi):
    the smaller goes first.
    Anyway, this is not trivial as it seems so I will leave it as a comment.*/
    for (auto& nodePair : this->m_graph->nodeSet()) {
      auto node{nodePair.second};
      for (const auto agent : node->agents()) {
        Size agentId{agent.second};
        if (node->id() ==
            this->m_itineraries[this->m_agents[agentId]->itineraryId()]->destination()) {
          node->removeAgent(agentId);
          this->m_travelTimes.push_back(this->m_agents[agentId]->time());
          if (reinsert_agents) {
            Agent<Id, Size, Delay> newAgent{this->m_agents[agentId]->id(),
                                            this->m_agents[agentId]->itineraryId()};
            if (this->m_agents[agentId]->srcNodeId().has_value()) {
              newAgent.setSourceNodeId(this->m_agents[agentId]->srcNodeId().value());
            }
            this->removeAgent(agentId);
            this->addAgent(newAgent);
          } else {
            this->removeAgent(agentId);
          }
          continue;
        }
        auto possibleMoves{
            this->m_itineraries[this->m_agents[agentId]->itineraryId()]->path().getRow(
                node->id(), true)};
        if (this->m_uniformDist(this->m_generator) < this->m_errorProbability) {
          possibleMoves = this->m_graph->adjMatrix()->getRow(node->id(), true);
        }
        if (static_cast<Size>(possibleMoves.size()) == 0) {
          continue;
        }
        std::uniform_int_distribution<Size> moveDist{
            0, static_cast<Size>(possibleMoves.size() - 1)};
        const auto p{moveDist(this->m_generator)};
        auto iterator = possibleMoves.begin();
        std::advance(iterator, p);
        const auto nextStreetId{iterator->first};
        auto nextStreet{this->m_graph->streetSet()[nextStreetId]};

        if (nextStreet->density() < 1) {
          node->removeAgent(agentId);
          this->m_agents[agentId]->setStreetId(nextStreet->id());
          this->setAgentSpeed(this->m_agents[agentId]->id());
          this->m_agents[agentId]->incrementDelay(
              std::ceil(nextStreet->length() / this->m_agents[agentId]->speed()));
          nextStreet->enqueue(this->m_agents[agentId]->id());
        } else {
          break;
        }
      }
      if (std::dynamic_pointer_cast<TrafficLight<Id, Size, Delay>>(node)) {
        node->increaseCounter();
      }
    }
  }

  template <typename Id, typename Size, typename Delay>
    requires(std::unsigned_integral<Id> && std::unsigned_integral<Size> &&
             is_numeric_v<Delay>)
  void Dynamics<Id, Size, Delay>::m_evolveAgents() {
    for (auto const& [agentId, agent] : this->m_agents) {
      if (agent->time() > 0) {
        if (agent->delay() > 0) {
          if (agent->delay() > 1) {
            agent->incrementDistance();
          } else if (agent->streetId().has_value()) {
            double distance{
                std::fmod(this->m_graph->streetSet()[agent->streetId().value()]->length(),
                          agent->speed())};
            if (distance < std::numeric_limits<double>::epsilon()) {
              agent->incrementDistance();
            } else {
              agent->incrementDistance(distance);
            }
          }
          agent->decrementDelay();
        }
      } else if (!agent->streetId().has_value()) {
        assert(agent->srcNodeId().has_value());
        auto srcNode{this->m_graph->nodeSet()[agent->srcNodeId().value()]};
        if (srcNode->isFull()) {
          continue;
        }
        try {
          srcNode->addAgent(agentId);
        } catch (std::runtime_error& e) {
          std::cerr << e.what() << '\n';
          continue;
        }
      }
      agent->incrementTime();
    }
  }

  template <typename Id, typename Size, typename Delay>
    requires(std::unsigned_integral<Id> && std::unsigned_integral<Size> &&
             is_numeric_v<Delay>)
  void Dynamics<Id, Size, Delay>::setItineraries(std::span<Itinerary<Id>> itineraries) {
    std::ranges::for_each(itineraries, [this](const auto& itinerary) {
      this->m_itineraries.insert(std::make_unique<Itinerary<Id>>(itinerary));
    });
  }

  template <typename Id, typename Size, typename Delay>
    requires(std::unsigned_integral<Id> && std::unsigned_integral<Size> &&
             is_numeric_v<Delay>)
  void Dynamics<Id, Size, Delay>::setSeed(unsigned int seed) {
    m_generator.seed(seed);
  }

  template <typename Id, typename Size, typename Delay>
    requires(std::unsigned_integral<Id> && std::unsigned_integral<Size> &&
             is_numeric_v<Delay>)
  void Dynamics<Id, Size, Delay>::setMinSpeedRateo(double minSpeedRateo) {
    if (minSpeedRateo < 0. || minSpeedRateo > 1.) {
      throw std::invalid_argument(
          buildLog("The minim speed rateo must be between 0 and 1"));
    }
    m_minSpeedRateo = minSpeedRateo;
  }

  template <typename Id, typename Size, typename Delay>
    requires(std::unsigned_integral<Id> && std::unsigned_integral<Size> &&
             is_numeric_v<Delay>)
  void Dynamics<Id, Size, Delay>::setErrorProbability(double errorProbability) {
    if (errorProbability < 0. || errorProbability > 1.) {
      throw std::invalid_argument(
          buildLog("The error probability must be between 0 and 1"));
    }
    m_errorProbability = errorProbability;
  }

  template <typename Id, typename Size, typename Delay>
    requires(std::unsigned_integral<Id> && std::unsigned_integral<Size> &&
             is_numeric_v<Delay>)
  void Dynamics<Id, Size, Delay>::updatePaths() {
    const Size dimension = m_graph->adjMatrix()->getRowDim();
    for (const auto& [itineraryId, itinerary] : m_itineraries) {
      SparseMatrix<Id, bool> path{dimension, dimension};
      // cycle over the nodes
      for (Size i{0}; i < dimension; ++i) {
        if (i == itinerary->destination()) {
          continue;
        }
        auto result{m_graph->shortestPath(i, itinerary->destination())};
        if (!result.has_value()) {
          continue;
        }
        // save the minimum distance between i and the destination
        auto minDistance{result.value().distance()};
        for (auto const& node : m_graph->adjMatrix()->getRow(i)) {
          // init distance from a neighbor node to the destination to zero
          double distance{0.};

          auto streetResult = m_graph->street(i, node.first);
          if (!streetResult.has_value()) {
            continue;
          }
          auto streetLength{streetResult.value()->length()};
          // TimePoint expectedTravelTime{
          //     streetLength};  // / street->maxSpeed()};  // TODO: change into input velocity
          result = m_graph->shortestPath(node.first, itinerary->destination());
          if (result.has_value()) {
            // if the shortest path exists, save the distance
            distance = result.value().distance();
          } else if (node.first != itinerary->destination()) {
            // if the node is the destination, the distance is zero, otherwise the iteration is skipped
            continue;
          }

          // if (!(distance > minDistance + expectedTravelTime)) {
          if (!(distance > minDistance + streetLength)) {
            path.insert(i, node.first, true);
          }
        }
        itinerary->setPath(path);
      }
    }
  }

  template <typename Id, typename Size, typename Delay>
    requires(std::unsigned_integral<Id> && std::unsigned_integral<Size> &&
             is_numeric_v<Delay>)
  void Dynamics<Id, Size, Delay>::evolve(bool reinsert_agents) {
    // move the first agent of each street queue, if possible, putting it in the next node
    this->m_evolveStreets();
    // move all the agents from each node, if possible
    this->m_evolveNodes(reinsert_agents);
    // cycle over agents and update their times
    this->m_evolveAgents();
    // increment time simulation
    ++this->m_time;
  }

  template <typename Id, typename Size, typename Delay>
    requires(std::unsigned_integral<Id> && std::unsigned_integral<Size> &&
             is_numeric_v<Delay>)
  const Graph<Id, Size>& Dynamics<Id, Size, Delay>::graph() const {
    return *m_graph;
  }

  template <typename Id, typename Size, typename Delay>
    requires(std::unsigned_integral<Id> && std::unsigned_integral<Size> &&
             is_numeric_v<Delay>)
  const std::unordered_map<Id, std::unique_ptr<Itinerary<Id>>>&
  Dynamics<Id, Size, Delay>::itineraries() const {
    return m_itineraries;
  }

  template <typename Id, typename Size, typename Delay>
    requires(std::unsigned_integral<Id> && std::unsigned_integral<Size> &&
             is_numeric_v<Delay>)
  const std::map<Id, std::unique_ptr<Agent<Id, Size, Delay>>>&
  Dynamics<Id, Size, Delay>::agents() const {
    return this->m_agents;
  }

  template <typename Id, typename Size, typename Delay>
    requires(std::unsigned_integral<Id> && std::unsigned_integral<Size> &&
             is_numeric_v<Delay>)
  TimePoint Dynamics<Id, Size, Delay>::time() const {
    return m_time;
  }

  template <typename Id, typename Size, typename Delay>
    requires(std::unsigned_integral<Id> && std::unsigned_integral<Size> &&
             is_numeric_v<Delay>)
  void Dynamics<Id, Size, Delay>::addAgent(const Agent<Id, Size, Delay>& agent) {
    if (this->m_agents.contains(agent.id())) {
      throw std::invalid_argument(
          buildLog("Agent " + std::to_string(agent.id()) + " already exists."));
    }
    this->m_agents.emplace(agent.id(), std::make_unique<Agent<Id, Size, Delay>>(agent));
  }
  template <typename Id, typename Size, typename Delay>
    requires(std::unsigned_integral<Id> && std::unsigned_integral<Size> &&
             is_numeric_v<Delay>)
  void Dynamics<Id, Size, Delay>::addAgent(std::unique_ptr<Agent<Id, Size, Delay>> agent) {
    if (this->m_agents.contains(agent->id())) {
      throw std::invalid_argument(
          buildLog("Agent " + std::to_string(agent->id()) + " already exists."));
    }
    this->m_agents.emplace(agent->id(), std::move(agent));
  }
  template <typename Id, typename Size, typename Delay>
    requires(std::unsigned_integral<Id> && std::unsigned_integral<Size> &&
             is_numeric_v<Delay>)
  void Dynamics<Id, Size, Delay>::addAgents(Id itineraryId,
                                            Size nAgents,
                                            std::optional<Id> srcNodeId) {
    auto itineraryIt{m_itineraries.find(itineraryId)};
    if (itineraryIt == m_itineraries.end()) {
      throw std::invalid_argument(
          buildLog("Itinerary " + std::to_string(itineraryId) + " not found"));
    }
    Size agentId{0};
    if (!this->m_agents.empty()) {
      agentId = this->m_agents.rbegin()->first + 1;
    }
    for (auto i{0}; i < nAgents; ++i, ++agentId) {
      this->addAgent(Agent<Id, Size, Delay>{agentId, itineraryId});
      if (srcNodeId.has_value()) {
        this->m_agents[agentId]->setSourceNodeId(srcNodeId.value());
      }
    }
  }

  template <typename Id, typename Size, typename Delay>
    requires(std::unsigned_integral<Id> && std::unsigned_integral<Size> &&
             is_numeric_v<Delay>)
  template <typename... Tn>
    requires(is_agent_v<Tn> && ...)
  void Dynamics<Id, Size, Delay>::addAgents(Tn... agents) {}

  template <typename Id, typename Size, typename Delay>
    requires(std::unsigned_integral<Id> && std::unsigned_integral<Size> &&
             is_numeric_v<Delay>)
  template <typename T1, typename... Tn>
    requires(is_agent_v<T1> && (is_agent_v<Tn> && ...))
  void Dynamics<Id, Size, Delay>::addAgents(T1 agent, Tn... agents) {
    addAgent(agent);
    addAgents(agents...);
  }

  template <typename Id, typename Size, typename Delay>
    requires(std::unsigned_integral<Id> && std::unsigned_integral<Size> &&
             is_numeric_v<Delay>)
  void Dynamics<Id, Size, Delay>::addAgents(std::span<Agent<Id, Size, Delay>> agents) {
    std::ranges::for_each(agents, [this](const auto& agent) -> void {
      this->m_agents.push_back(std::make_unique(agent));
    });
  }

  template <typename Id, typename Size, typename Delay>
    requires(std::unsigned_integral<Id> && std::unsigned_integral<Size> &&
             is_numeric_v<Delay>)
  void Dynamics<Id, Size, Delay>::addAgentsUniformly(Size nAgents,
                                                     std::optional<Id> itineraryId) {
    if (this->m_itineraries.empty()) {
      // TODO: make this possible for random agents
      throw std::runtime_error(
          buildLog("It is not possible to add random agents without itineraries."));
    }
    const bool randomItinerary{!itineraryId.has_value()};
    std::uniform_int_distribution<Size> itineraryDist{
        0, static_cast<Size>(this->m_itineraries.size() - 1)};
    std::uniform_int_distribution<Size> streetDist{
        0, static_cast<Size>(this->m_graph->streetSet().size() - 1)};
    for (Size i{0}; i < nAgents; ++i) {
      if (randomItinerary) {
        itineraryId = itineraryDist(this->m_generator);
      }
      Id agentId{0};
      if (!this->m_agents.empty()) {
        agentId = this->m_agents.rbegin()->first + 1;
      }
      Id streetId{0};
      do {
        // I dunno why this works and the following doesn't
        auto streetSet = this->m_graph->streetSet();
        auto streetIt = streetSet.begin();
        // auto streetIt = this->m_graph->streetSet().begin();
        Size step = streetDist(this->m_generator);
        std::advance(streetIt, step);
        streetId = streetIt->first;
      } while (this->m_graph->streetSet()[streetId]->density() == 1);
      auto street{this->m_graph->streetSet()[streetId]};
      Agent<Id, Size, Delay> agent{
          agentId, itineraryId.value(), street->nodePair().first};
      agent.setStreetId(streetId);
      this->addAgent(agent);
      this->setAgentSpeed(agentId);
      this->m_agents[agentId]->incrementDelay(
          std::ceil(street->length() / this->m_agents[agentId]->speed()));
      street->enqueue(agentId);
      ++agentId;
    }
  }

  template <typename Id, typename Size, typename Delay>
    requires(std::unsigned_integral<Id> && std::unsigned_integral<Size> &&
             is_numeric_v<Delay>)
  void Dynamics<Id, Size, Delay>::removeAgent(Size agentId) {
    auto agentIt{m_agents.find(agentId)};
    if (agentIt == m_agents.end()) {
      throw std::invalid_argument(
          buildLog("Agent " + std::to_string(agentId) + " not found."));
    }
    m_agents.erase(agentId);
  }

  template <typename Id, typename Size, typename Delay>
    requires(std::unsigned_integral<Id> && std::unsigned_integral<Size> &&
             is_numeric_v<Delay>)
  template <typename T1, typename... Tn>
    requires(std::is_convertible_v<T1, Size> && (std::is_convertible_v<Tn, Size> && ...))
  void Dynamics<Id, Size, Delay>::removeAgents(T1 id, Tn... ids) {
    removeAgent(id);
    removeAgents(ids...);
  }

  template <typename Id, typename Size, typename Delay>
    requires(std::unsigned_integral<Id> && std::unsigned_integral<Size> &&
             is_numeric_v<Delay>)
  void Dynamics<Id, Size, Delay>::addItinerary(const Itinerary<Id>& itinerary) {
    m_itineraries.emplace(itinerary.id(), std::make_unique<Itinerary<Id>>(itinerary));
  }

  template <typename Id, typename Size, typename Delay>
    requires(std::unsigned_integral<Id> && std::unsigned_integral<Size> &&
             is_numeric_v<Delay>)
  void Dynamics<Id, Size, Delay>::addItinerary(std::unique_ptr<Itinerary<Id>> itinerary) {
    m_itineraries.emplace(itinerary.id(), std::move(itinerary));
  }

  template <typename Id, typename Size, typename Delay>
    requires(std::unsigned_integral<Id> && std::unsigned_integral<Size> &&
             is_numeric_v<Delay>)
  template <typename... Tn>
    requires(is_itinerary_v<Tn> && ...)
  void Dynamics<Id, Size, Delay>::addItineraries(Tn... itineraries) {
    (this->addItinerary(itineraries), ...);
  }

  template <typename Id, typename Size, typename Delay>
    requires(std::unsigned_integral<Id> && std::unsigned_integral<Size> &&
             is_numeric_v<Delay>)
  void Dynamics<Id, Size, Delay>::addItineraries(std::span<Itinerary<Id>> itineraries) {
    std::ranges::for_each(itineraries, [this](const auto& itinerary) -> void {
      this->m_itineraries.push_back(std::make_unique<Itinerary<Id>>(itinerary));
    });
  }

  template <typename Id, typename Size, typename Delay>
    requires(std::unsigned_integral<Id> && std::unsigned_integral<Size> &&
             is_numeric_v<Delay>)
  void Dynamics<Id, Size, Delay>::resetTime() {
    m_time = 0;
  }

  // template <typename Id, typename Size, typename Delay>
  //   requires(std::unsigned_integral<Id> && std::unsigned_integral<Size> &&
  //            is_numeric_v<Delay>)
  // template <typename F, typename... Tn>
  //   requires(std::is_invocable_v<F, Tn...>)
  // void Dynamics<Id, Size, Delay>::evolve(F f, Tn... args) {
  //   f(args...);
  // }

  template <typename Id, typename Size, typename Delay>
    requires(std::unsigned_integral<Id> && std::unsigned_integral<Size> &&
             is_numeric_v<Delay>)
  Measurement<double> Dynamics<Id, Size, Delay>::meanSpeed() const {
    if (m_agents.size() == 0) {
      return Measurement(0., 0.);
    }
    const double mean{std::accumulate(m_agents.cbegin(),
                                      m_agents.cend(),
                                      0.,
                                      [](double sum, const auto& agent) {
                                        return sum + agent.second->speed();
                                      }) /
                      m_agents.size()};
    if (m_agents.size() == 1) {
      return Measurement(mean, 0.);
    }
    const double variance{
        std::accumulate(m_agents.cbegin(),
                        m_agents.cend(),
                        0.,
                        [mean](double sum, const auto& agent) {
                          return sum + std::pow(agent.second->speed() - mean, 2);
                        }) /
        (m_agents.size() - 1)};
    return Measurement(mean, std::sqrt(variance));
  }

  template <typename Id, typename Size, typename Delay>
    requires(std::unsigned_integral<Id> && std::unsigned_integral<Size> &&
             is_numeric_v<Delay>)
  Measurement<double> Dynamics<Id, Size, Delay>::streetMeanDensity() const {
    if (m_graph->streetSet().size() == 0) {
      return Measurement(0., 0.);
    }
    const double mean{std::accumulate(m_graph->streetSet().cbegin(),
                                      m_graph->streetSet().cend(),
                                      0.,
                                      [](double sum, const auto& street) {
                                        if(!street.second->isSpire()) {
                                          return sum;
                                        }
                                        return sum + street.second->density();
                                      }) /
                      m_graph->streetSet().size()};
    const double variance{
        std::accumulate(m_graph->streetSet().cbegin(),
                        m_graph->streetSet().cend(),
                        0.,
                        [mean](double sum, const auto& street) {
                          if(!street.second->isSpire()) {
                            return sum;
                          }
                          return sum + std::pow(street.second->density() - mean, 2);
                        }) /
        (m_graph->streetSet().size() - 1)};
    return Measurement(mean, std::sqrt(variance));
  }
  template <typename Id, typename Size, typename Delay>
    requires(std::unsigned_integral<Id> && std::unsigned_integral<Size> &&
             is_numeric_v<Delay>)
  Measurement<double> Dynamics<Id, Size, Delay>::streetMeanFlow() const {
    std::vector<double> flows;
    flows.reserve(m_graph->streetSet().size());
    for (const auto& [streetId, street] : m_graph->streetSet()) {
      if (!street->isSpire()) {
        continue;
      }
      auto speedOpt{this->streetMeanSpeed(streetId)};
      if (speedOpt.has_value()) {
        double flow{street->density() * speedOpt.value()};
        flows.push_back(flow);
      } else {
        flows.push_back(street->density());  // 0 * NaN = 0
      }
    }
    return Measurement(flows);
  }
  template <typename Id, typename Size, typename Delay>
    requires(std::unsigned_integral<Id> && std::unsigned_integral<Size> &&
             is_numeric_v<Delay>)
  Measurement<double> Dynamics<Id, Size, Delay>::streetMeanFlow(double threshold,
                                                                bool above) const {
    std::vector<double> flows;
    flows.reserve(m_graph->streetSet().size());
    for (const auto& [streetId, street] : m_graph->streetSet()) {
      if (!street->isSpire()) {
        continue;
      }
      if (above && street->density() > threshold) {
        auto speedOpt{this->streetMeanSpeed(streetId)};
        if (speedOpt.has_value()) {
          double flow{street->density() * speedOpt.value()};
          flows.push_back(flow);
        } else {
          flows.push_back(street->density());  // 0 * NaN = 0
        }
      } else if (!above && street->density() < threshold) {
        auto speedOpt{this->streetMeanSpeed(streetId)};
        if (speedOpt.has_value()) {
          double flow{street->density() * speedOpt.value()};
          flows.push_back(flow);
        } else {
          flows.push_back(street->density());  // 0 * NaN = 0
        }
      }
    }
    return Measurement(flows);
  }
  template <typename Id, typename Size, typename Delay>
    requires(std::unsigned_integral<Id> && std::unsigned_integral<Size> &&
             is_numeric_v<Delay>)
  Measurement<double> Dynamics<Id, Size, Delay>::meanTravelTime(bool clearData) {
    if (m_travelTimes.size() == 0) {
      return Measurement(0., 0.);
    }
    const double mean{std::accumulate(m_travelTimes.cbegin(), m_travelTimes.cend(), 0.) /
                      m_travelTimes.size()};
    const double variance{std::accumulate(m_travelTimes.cbegin(),
                                          m_travelTimes.cend(),
                                          0.,
                                          [mean](double sum, const auto& travelTime) {
                                            return sum + std::pow(travelTime - mean, 2);
                                          }) /
                          (m_travelTimes.size() - 1)};
<<<<<<< HEAD
    if(clearData) {
=======
    if (clearData) {
>>>>>>> 62570b29
      m_travelTimes.clear();
    }
    return Measurement(mean, std::sqrt(variance));
  }

  template <typename Id, typename Size, typename Delay>
    requires(std::unsigned_integral<Id> && std::unsigned_integral<Size> &&
             std::unsigned_integral<Delay>)
  class FirstOrderDynamics : public Dynamics<Id, Size, Delay> {
  public:
    FirstOrderDynamics() = delete;
    /// @brief Construct a new First Order Dynamics object
    /// @param graph, The graph representing the network
    FirstOrderDynamics(const Graph<Id, Size>& graph);
    /// @brief Set the speed of an agent
    /// @param agentId The id of the agent
    /// @throw std::invalid_argument, If the agent is not found
    void setAgentSpeed(Size agentId) override;
    /// @brief Get the mean speed of a street
    /// @details The mean speed of a street is given by the formula:
    /// \f$ v_{\text{mean}} = v_{\text{max}} \left(1 - \frac{\alpha}{2} \left( n - 1\right)  \right) \f$
    /// where \f$ v_{\text{max}} \f$ is the maximum speed of the street, \f$ \alpha \f$ is the minimum speed rateo divided by the capacity
    /// and \f$ n \f$ is the number of agents in the street
    std::optional<double> streetMeanSpeed(Id streetId) const override;
    /// @brief Get the mean speed of the streets
    /// @return Measurement The mean speed of the agents and the standard deviation
    Measurement<double> streetMeanSpeed() const override;
    /// @brief Get the mean speed of the streets
    /// @param threshold The density threshold to consider
    /// @param above If true, the function returns the mean speed of the streets with a density above the threshold, otherwise below
    /// @return Measurement The mean speed of the agents and the standard deviation
    Measurement<double> streetMeanSpeed(double threshold, bool above) const override;
  };

  template <typename Id, typename Size, typename Delay>
    requires(std::unsigned_integral<Id> && std::unsigned_integral<Size> &&
             std::unsigned_integral<Delay>)
  FirstOrderDynamics<Id, Size, Delay>::FirstOrderDynamics(const Graph<Id, Size>& graph)
      : Dynamics<Id, Size, Delay>(graph) {}

  template <typename Id, typename Size, typename Delay>
    requires(std::unsigned_integral<Id> && std::unsigned_integral<Size> &&
             std::unsigned_integral<Delay>)
  void FirstOrderDynamics<Id, Size, Delay>::setAgentSpeed(Size agentId) {
    auto street{this->m_graph->streetSet()[this->m_agents[agentId]->streetId().value()]};
    double speed{street->maxSpeed() * (1. - this->m_minSpeedRateo * street->density())};
    this->m_agents[agentId]->setSpeed(speed);
  }
  template <typename Id, typename Size, typename Delay>
    requires(std::unsigned_integral<Id> && std::unsigned_integral<Size> &&
             std::unsigned_integral<Delay>)
  std::optional<double> FirstOrderDynamics<Id, Size, Delay>::streetMeanSpeed(
      Id streetId) const {
    auto street{this->m_graph->streetSet()[streetId]};
    if (street->queue().empty() || !street->isSpire()) {
      return std::nullopt;
    }
    if (this->m_agents.at(street->queue().front())->delay() > 0) {
      auto n = static_cast<Size>(street->queue().size());
      double alpha{this->m_minSpeedRateo / street->capacity()};
      return street->maxSpeed() * (1 - 0.5 * alpha * (n - 1));
    }
    double meanSpeed{0.};
    for (const auto& agentId : street->queue()) {
      meanSpeed += this->m_agents.at(agentId)->speed();
    }
    return meanSpeed / street->queue().size();
  }
  template <typename Id, typename Size, typename Delay>
    requires(std::unsigned_integral<Id> && std::unsigned_integral<Size> &&
             std::unsigned_integral<Delay>)
  Measurement<double> FirstOrderDynamics<Id, Size, Delay>::streetMeanSpeed() const {
    if (this->m_agents.size() == 0) {
      return Measurement(0., 0.);
    }
    std::vector<double> speeds;
    speeds.reserve(this->m_graph->streetSet().size());
    for (const auto& [streetId, street] : this->m_graph->streetSet()) {
      auto speedOpt{this->streetMeanSpeed(streetId)};
      if (speedOpt.has_value()) {
        speeds.push_back(speedOpt.value());
      }
    }
    return Measurement(speeds);
  }
  template <typename Id, typename Size, typename Delay>
    requires(std::unsigned_integral<Id> && std::unsigned_integral<Size> &&
             std::unsigned_integral<Delay>)
  Measurement<double> FirstOrderDynamics<Id, Size, Delay>::streetMeanSpeed(
      double threshold, bool above) const {
    if (this->m_agents.size() == 0) {
      return Measurement(0., 0.);
    }
    std::vector<double> speeds;
    speeds.reserve(this->m_graph->streetSet().size());
    for (const auto& [streetId, street] : this->m_graph->streetSet()) {
      if(!street->isSpire()) {
        continue;
      }
      if (above) {
        if (street->density() > threshold) {
          auto speedOpt{this->streetMeanSpeed(streetId)};
          if (speedOpt.has_value()) {
            speeds.push_back(speedOpt.value());
          }
        }
      } else {
        if (street->density() < threshold) {
          auto speedOpt{this->streetMeanSpeed(streetId)};
          if (speedOpt.has_value()) {
            speeds.push_back(speedOpt.value());
          }
        }
      }
    }
    return Measurement(speeds);
  }

  template <typename Id, typename Size>
    requires(std::unsigned_integral<Id> && std::unsigned_integral<Size>)
  class SecondOrderDynamics : public Dynamics<Id, Size, double> {
  public:
    void setAgentSpeed(Size agentId);
    void setSpeed();
  };

  template <typename Id, typename Size>
    requires(std::unsigned_integral<Id> && std::unsigned_integral<Size>)
  void SecondOrderDynamics<Id, Size>::setAgentSpeed(Size agentId) {}

  template <typename Id, typename Size>
    requires(std::unsigned_integral<Id> && std::unsigned_integral<Size>)
  void SecondOrderDynamics<Id, Size>::setSpeed() {}

};  // namespace dsm

#endif<|MERGE_RESOLUTION|>--- conflicted
+++ resolved
@@ -826,11 +826,7 @@
                                             return sum + std::pow(travelTime - mean, 2);
                                           }) /
                           (m_travelTimes.size() - 1)};
-<<<<<<< HEAD
-    if(clearData) {
-=======
     if (clearData) {
->>>>>>> 62570b29
       m_travelTimes.clear();
     }
     return Measurement(mean, std::sqrt(variance));
