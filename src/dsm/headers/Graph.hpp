--- conflicted
+++ resolved
@@ -137,13 +137,8 @@
     void exportMatrix(std::string path = "./matrix.dsm", bool isAdj = true);
 
     /// @brief Add a node to the graph
-<<<<<<< HEAD
     /// @param node A std::shared_ptr to the node to add
     void addNode(std::unique_ptr<Node<Id, Size>> node);
-=======
-    /// @param node A std::unique_ptr to the node to add
-    void addNode(std::unique_ptr<NodeConcept<Id, Size>> node);
->>>>>>> 34c9937e
     /// @brief Add a node to the graph
     /// @param node A reference to the node to add
     void addNode(const Intersection<Id, Size>& node);
