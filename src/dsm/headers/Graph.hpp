--- conflicted
+++ resolved
@@ -201,17 +201,6 @@
   }
 
   template <typename Id, typename Size>
-<<<<<<< HEAD
-    requires std::unsigned_integral<Id> && std::unsigned_integral<Size>
-                                         template <typename... Tn>
-               requires(is_node_v<Tn> && ...)
-  void Graph<Id, Size>::addNodes(Tn&&... nodes) {}
-
-  template <typename Id, typename Size>
-    requires std::unsigned_integral<Id> && std::unsigned_integral<Size>
-                                         template <typename T1, typename... Tn>
-               requires is_node_v<T1> && (is_node_v<Tn> && ...)
-=======
     requires(std::unsigned_integral<Id> && std::unsigned_integral<Size>)
   template <typename... Tn>
     requires(is_node_v<std::remove_reference_t<Tn>> && ...)
@@ -221,7 +210,6 @@
     requires(std::unsigned_integral<Id> && std::unsigned_integral<Size>)
   template <typename T1, typename... Tn>
     requires is_node_v<std::remove_reference_t<T1>> && (is_node_v<std::remove_reference_t<Tn>> && ...)
->>>>>>> 399243fd
   void Graph<Id, Size>::addNodes(T1&& node, Tn&&... nodes) {
     addNode(std::forward<T1>(node));
     addNodes(std::forward<Tn>(nodes)...);
@@ -266,15 +254,9 @@
   }
 
   template <typename Id, typename Size>
-<<<<<<< HEAD
-    requires std::unsigned_integral<Id> && std::unsigned_integral<Size>
-                                         template <typename T1, typename... Tn>
-               requires is_street_v<T1> && (is_street_v<Tn> && ...)
-=======
     requires(std::unsigned_integral<Id> && std::unsigned_integral<Size>)
   template <typename T1, typename... Tn>
     requires is_street_v<std::remove_reference_t<T1>> && (is_street_v<std::remove_reference_t<Tn>> && ...)
->>>>>>> 399243fd
   void Graph<Id, Size>::addStreets(T1&& street, Tn&&... streets) {
     addStreet(std::forward<T1>(street));
     addStreets(std::forward<Tn>(streets)...);
