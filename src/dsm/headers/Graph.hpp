/// @file       /src/dsm/headers/Graph.hpp
/// @brief      Defines the Graph class.
///
/// @details    This file contains the definition of the Graph class.
///             The Graph class represents a graph in the network. It is templated by the type
///             of the graph's id and the type of the graph's capacity.
///             The graph's id and capacity must be unsigned integral types.

#ifndef Graph_hpp
#define Graph_hpp

#include <algorithm>
#include <concepts>
#include <limits>
#include <memory>
#include <optional>
#include <ranges>
#include <unordered_map>
#include <unordered_set>
#include <queue>
#include <type_traits>
#include <utility>
#include <string>
#include <fstream>
#include <sstream>

#include "Node.hpp"
#include "SparseMatrix.hpp"
#include "Street.hpp"
#include "../utility/DijkstraResult.hpp"
#include "../utility/TypeTraits/is_node.hpp"
#include "../utility/TypeTraits/is_street.hpp"

// Alias for shared pointers
template <typename T>
using shared = std::shared_ptr<T>;
using std::make_shared;

namespace dsm {
  /// @brief The Graph class represents a graph in the network.
  /// @tparam Id The type of the graph's id. It must be an unsigned integral type.
  /// @tparam Size The type of the graph's capacity. It must be an unsigned integral type.
  template <typename Id, typename Size>
    requires std::unsigned_integral<Id> && std::unsigned_integral<Size>
  class Graph {
  private:
    std::unordered_map<Id, shared<Node<Id, Size>>> m_nodes;
    std::unordered_map<Id, shared<Street<Id, Size>>> m_streets;
    shared<SparseMatrix<Id, bool>> m_adjacency;
    std::unordered_map<Id, Id> m_nodeMapping;

    /// @brief A struct containing information about a node
    /// @details This struct is used in the dijkstra algorithm to store information about a node
    /// @param id, The node's id
    /// @param previous, The id of the previous node in the shortest path
    /// @param distance, The shortest distance from the source node
    struct NodeInfo {
      Id id;
      Id previous;
      double distance;
    };

  public:
    Graph();
    /// @brief Construct a new Graph object
    /// @param adj An adjacency matrix made by a SparseMatrix representing the graph's adjacency matrix
    Graph(const SparseMatrix<Id, bool>& adj);
    /// @brief Construct a new Graph object
    /// @param streetSet A map of streets representing the graph's streets
    Graph(const std::unordered_map<Id, shared<Street<Id, Size>>>& streetSet);

    /// @brief Build the graph's adjacency matrix
    void buildAdj();

    /// @brief Import the graph's adjacency matrix from a file.
    /// If the file is not of a supported format, it will read the file as a matrix with the first two elements being
    /// the number of rows and columns and the following elements being the matrix elements.
    /// @param fileName, The name of the file to import the adjacency matrix from.
    /// @param isAdj A boolean value indicating if the file contains the adjacency matrix or the distance matrix.
    /// @throws std::invalid_argument if the file is not found or invalid
    /// The matrix format is deduced from the file extension. Currently only .dsm files are supported.
    void importMatrix(const std::string& fileName, bool isAdj = true);
    /// @brief Import the graph's nodes from a file
    /// @param fileName The name of the file to import the nodes from.
    /// @throws std::invalid_argument if the file is not found, invalid or the format is not supported
    void importOSMNodes(const std::string& fileName);
    /// @brief Import the graph's streets from a file
    /// @param fileName The name of the file to import the streets from.
    /// @throws std::invalid_argument if the file is not found, invalid or the format is not supported
    void importOSMEdges(const std::string& fileName);

    /// @brief Add a node to the graph
    /// @param node, A std::shared_ptr to the node to add
    void addNode(shared<Node<Id, Size>> node);
    /// @brief Add a node to the graph
    /// @param node, A reference to the node to add
    void addNode(const Node<Id, Size>& node);

    template <typename... Tn>
      requires(is_node_v<std::remove_reference_t<Tn>> && ...)
    void addNodes(Tn&&... nodes);

    template <typename T1, typename... Tn>
      requires is_node_v<std::remove_reference_t<T1>> &&
               (is_node_v<std::remove_reference_t<Tn>> && ...)
    void addNodes(T1&& node, Tn&&... nodes);

    /// @brief Add a street to the graph
    /// @param street A std::shared_ptr to the street to add
    void addStreet(shared<Street<Id, Size>> street);
    /// @brief Add a street to the graph
    /// @param street A reference to the street to add
    void addStreet(const Street<Id, Size>& street);

    template <typename T1>
      requires is_street_v<std::remove_reference_t<T1>>
    void addStreets(T1&& street);

    template <typename T1, typename... Tn>
      requires is_street_v<std::remove_reference_t<T1>> &&
               (is_street_v<std::remove_reference_t<Tn>> && ...)
    void addStreets(T1&& street, Tn&&... streets);

    /// @brief Get the graph's adjacency matrix
    /// @return A std::shared_ptr to the graph's adjacency matrix
    shared<SparseMatrix<Id, bool>> adjMatrix() const;
    /// @brief Get the graph's node map
    /// @return A std::unordered_map containing the graph's nodes
    std::unordered_map<Id, shared<Node<Id, Size>>> nodeSet() const;
    /// @brief Get the graph's street map
    /// @return A std::unordered_map containing the graph's streets
    std::unordered_map<Id, shared<Street<Id, Size>>> streetSet() const;
    /// @brief Get a street from the graph
    /// @param source The source node
    /// @param destination The destination node
    /// @return A std::optional containing a std::shared_ptr to the street if it exists, otherwise
    /// std::nullopt
    std::optional<shared<Street<Id, Size>>> street(Id source, Id destination);

    /// @brief Get the shortest path between two nodes using dijkstra algorithm
    /// @param source, The source node
    /// @param destination, The destination node
    /// @return A DijkstraResult object containing the path and the distance
    std::optional<DijkstraResult<Id>> shortestPath(
        const Node<Id, Size>& source, const Node<Id, Size>& destination) const;
    /// @brief Get the shortest path between two nodes using dijkstra algorithm
    /// @param source, The source node id
    /// @param destination, The destination node id
    /// @return A DijkstraResult object containing the path and the distance
    std::optional<DijkstraResult<Id>> shortestPath(Id source, Id destination) const;
  };

  template <typename Id, typename Size>
    requires std::unsigned_integral<Id> && std::unsigned_integral<Size>
  Graph<Id, Size>::Graph() : m_adjacency{make_shared<SparseMatrix<Id, bool>>()} {}

  template <typename Id, typename Size>
    requires std::unsigned_integral<Id> && std::unsigned_integral<Size>
  Graph<Id, Size>::Graph(const SparseMatrix<Id, bool>& adj)
      : m_adjacency{make_shared<SparseMatrix<Id, bool>>(adj)} {
    std::ranges::for_each(
        std::views::iota(0, (int)adj.getColDim()), [this](auto i) -> void {
          m_nodes.insert(std::make_pair(i, make_shared<Node<Id, Size>>(i)));
        });

    std::ranges::for_each(
        std::views::iota(0, (int)adj.size()), [this, adj](auto i) -> void {
          this->m_streets.insert(std::make_pair(
              i,
              make_shared<Street<Id, Size>>(
                  i, std::make_pair(i / adj.getColDim(), i % adj.getColDim()))));
        });
  }

  template <typename Id, typename Size>
    requires std::unsigned_integral<Id> && std::unsigned_integral<Size>
  Graph<Id, Size>::Graph(const std::unordered_map<Id, shared<Street<Id, Size>>>& streetSet)
      : m_adjacency{make_shared<SparseMatrix<Id, bool>>()} {
    for (const auto& street : streetSet) {
      m_streets.insert(std::make_pair(street->id(), street));

      Id node1 = street->nodePair().first;
      Id node2 = street->nodePair().second;
      m_nodes.insert(node1, make_shared<Node<Id, Size>>(node1));
      m_nodes.insert(node2, make_shared<Node<Id, Size>>(node2));
    }

    buildAdj();
  }

  template <typename Id, typename Size>
    requires std::unsigned_integral<Id> && std::unsigned_integral<Size>
  void Graph<Id, Size>::buildAdj() {
    // find max values in streets node pairs
    const size_t maxNode{m_nodes.size()};
    m_adjacency->reshape(maxNode, maxNode);
    for (const auto& street : m_streets) {
      m_adjacency->insert(
          street.second->nodePair().first, street.second->nodePair().second, true);
    }
  }

  template <typename Id, typename Size>
<<<<<<< HEAD
    requires std::unsigned_integral<Id> && std::unsigned_integral<Size>
=======
    requires(std::unsigned_integral<Id> && std::unsigned_integral<Size>)
>>>>>>> 42556323
  void Graph<Id, Size>::importMatrix(const std::string& fileName, bool isAdj) {
    // check the file extension
    std::string fileExt = fileName.substr(fileName.find_last_of(".") + 1);
    if (fileExt == "dsm") {
      std::ifstream file{fileName};
      if (!file.is_open()) {
        std::string errorMsg{"Error at line " + std::to_string(__LINE__) + " in file " +
                             __FILE__ + ": " + "File not found"};
        throw std::invalid_argument(errorMsg);
      }
      Id rows, cols;
      file >> rows >> cols;
      if (rows != cols) {
        std::string errorMsg{"Error at line " + std::to_string(__LINE__) + " in file " +
                             __FILE__ + ": " + "Adjacency matrix must be square"};
        throw std::invalid_argument(errorMsg);
      }
      m_adjacency = make_shared<SparseMatrix<Id, bool>>(rows, cols);
      // each line has (should have) 3 elements
      while (!file.eof()) {
        Id index;
        bool val;
        file >> index >> val;
        m_adjacency->insert(index, val);
        const Id node1{static_cast<Id>(index / rows)};
        const Id node2{static_cast<Id>(index % cols)};
        m_nodes.insert_or_assign(node1, make_shared<Node<Id, Size>>(node1));
        m_nodes.insert_or_assign(node2, make_shared<Node<Id, Size>>(node2));
        m_streets.insert_or_assign(
            index, make_shared<Street<Id, Size>>(index, std::make_pair(node1, node2)));
        if (!isAdj) {
          m_streets[index]->setLength(val);
        }
      }
    } else {
      // default case: read the file as a matrix with the first two elements being the number of rows and columns and
      // the following elements being the matrix elements
      std::ifstream file{fileName};
      if (!file.is_open()) {
        std::string errorMsg{"Error at line " + std::to_string(__LINE__) + " in file " +
                             __FILE__ + ": " + "File not found"};
        throw std::invalid_argument(errorMsg);
      }
      Id rows, cols;
      file >> rows >> cols;
      if (rows != cols) {
        std::string errorMsg{"Error at line " + std::to_string(__LINE__) + " in file " +
                             __FILE__ + ": " + "Adjacency matrix must be square"};
        throw std::invalid_argument(errorMsg);
      }
      m_adjacency = make_shared<SparseMatrix<Id, bool>>(rows, cols);
      Id index{0};
      while (!file.eof()) {
        double value;
        file >> value;
        if (value < 0) {
          std::string errorMsg{"Error at line " + std::to_string(__LINE__) + " in file " +
                               __FILE__ + ": " +
                               "Adjacency matrix elements must be positive"};
          throw std::invalid_argument(errorMsg);
        }
        if (value > 0) {
          m_adjacency->insert(index, true);
          const Id node1{static_cast<Id>(index / rows)};
          const Id node2{static_cast<Id>(index % cols)};
          m_nodes.insert_or_assign(node1, make_shared<Node<Id, Size>>(node1));
          m_nodes.insert_or_assign(node2, make_shared<Node<Id, Size>>(node2));
          m_streets.insert_or_assign(
              index, make_shared<Street<Id, Size>>(index, std::make_pair(node1, node2)));
          if (!isAdj) {
            m_streets[index]->setLength(value);
          }
        }
        ++index;
      }
    }
  }

  template <typename Id, typename Size>
    requires(std::unsigned_integral<Id> && std::unsigned_integral<Size>)
  void Graph<Id, Size>::importOSMNodes(const std::string& fileName) {
    std::string fileExt = fileName.substr(fileName.find_last_of(".") + 1);
    if (fileExt == "csv") {
      std::ifstream file{fileName};
      if (!file.is_open()) {
        std::string errrorMsg{"Error at line " + std::to_string(__LINE__) + " in file " +
                              __FILE__ + ": " + "File not found"};
        throw std::invalid_argument(errrorMsg);
      }
      std::string line;
      std::getline(file, line);  // skip first line
      Id nodeIndex{0};
      while (!file.eof()) {
        std::getline(file, line);
        if (line.empty()) {
          continue;
        }
        std::istringstream iss{line};
        std::string id, lat, lon, highway;
        // osmid;x;y;highway
        std::getline(iss, id, ';');
        std::getline(iss, lat, ';');
        std::getline(iss, lon, ';');
        std::getline(iss, highway, ';');
        Id nodeId{static_cast<Id>(std::stoul(id))};
        m_nodes.insert_or_assign(
            nodeIndex,
            make_shared<Node<Id, Size>>(nodeIndex,
                                        std::make_pair(std::stod(lat), std::stod(lon))));
        m_nodeMapping.emplace(std::make_pair(nodeId, nodeIndex));
        ++nodeIndex;
      }
    } else {
      std::string errrorMsg{"Error at line " + std::to_string(__LINE__) + " in file " +
                            __FILE__ + ": " + "File extension not supported"};
<<<<<<< HEAD
      throw std::invalid_argument(errrorMsg);
    }
  }

  template <typename Id, typename Size>
    requires std::unsigned_integral<Id> && std::unsigned_integral<Size>
  void Graph<Id, Size>::importOSMEdges(const std::string& fileName) {
    std::string fileExt = fileName.substr(fileName.find_last_of(".") + 1);
    if (fileExt == "csv") {
      std::ifstream file{fileName};
      if (!file.is_open()) {
        std::string errrorMsg{"Error at line " + std::to_string(__LINE__) + " in file " +
                              __FILE__ + ": " + "File not found"};
        throw std::invalid_argument(errrorMsg);
      }
      std::string line;
      std::getline(file, line);  // skip first line
      while (!file.eof()) {
        std::getline(file, line);
        if (line.empty()) {
          continue;
        }
        std::istringstream iss{line};
        std::string sourceId, targetId, length, oneway, highway, maxspeed, bridge;
        // u;v;length;oneway;highway;maxspeed;bridge
        std::getline(iss, sourceId, ';');
        std::getline(iss, targetId, ';');
        std::getline(iss, length, ';');
        std::getline(iss, oneway, ';');
        std::getline(iss, highway, ';');
        std::getline(iss, maxspeed, ';');
        std::getline(iss, bridge, ';');
        try {
          std::stod(maxspeed);
        } catch (const std::invalid_argument& e) {
          maxspeed = "30";
        }
        Id streetId = std::stoul(sourceId) + std::stoul(targetId) * m_nodes.size();
        m_streets.insert_or_assign(
            streetId,
            make_shared<Street<Id, Size>>(
                streetId,
                1,
                std::stod(maxspeed),
                std::stod(length),
                std::make_pair(m_nodeMapping[std::stoul(sourceId)],
                               m_nodeMapping[std::stoul(targetId)])));
      }
    } else {
      std::string errrorMsg{"Error at line " + std::to_string(__LINE__) + " in file " +
                            __FILE__ + ": " + "File extension not supported"};
=======
>>>>>>> 42556323
      throw std::invalid_argument(errrorMsg);
    }
  }

  template <typename Id, typename Size>
    requires(std::unsigned_integral<Id> && std::unsigned_integral<Size>)
<<<<<<< HEAD
=======
  void Graph<Id, Size>::importOSMEdges(const std::string& fileName) {
    std::string fileExt = fileName.substr(fileName.find_last_of(".") + 1);
    if (fileExt == "csv") {
      std::ifstream file{fileName};
      if (!file.is_open()) {
        std::string errrorMsg{"Error at line " + std::to_string(__LINE__) + " in file " +
                              __FILE__ + ": " + "File not found"};
        throw std::invalid_argument(errrorMsg);
      }
      std::string line;
      std::getline(file, line);  // skip first line
      while (!file.eof()) {
        std::getline(file, line);
        if (line.empty()) {
          continue;
        }
        std::istringstream iss{line};
        std::string sourceId, targetId, length, oneway, highway, maxspeed, bridge;
        // u;v;length;oneway;highway;maxspeed;bridge
        std::getline(iss, sourceId, ';');
        std::getline(iss, targetId, ';');
        std::getline(iss, length, ';');
        std::getline(iss, oneway, ';');
        std::getline(iss, highway, ';');
        std::getline(iss, maxspeed, ';');
        std::getline(iss, bridge, ';');
        try {
          std::stod(maxspeed);
        } catch (const std::invalid_argument& e) {
          maxspeed = "30";
        }
        Id streetId = std::stoul(sourceId) + std::stoul(targetId) * m_nodes.size();
        m_streets.insert_or_assign(
            streetId,
            make_shared<Street<Id, Size>>(
                streetId,
                1,
                std::stod(maxspeed),
                std::stod(length),
                std::make_pair(m_nodeMapping[std::stoul(sourceId)],
                               m_nodeMapping[std::stoul(targetId)])));
      }
    } else {
      std::string errrorMsg{"Error at line " + std::to_string(__LINE__) + " in file " +
                            __FILE__ + ": " + "File extension not supported"};
      throw std::invalid_argument(errrorMsg);
    }
  }

  template <typename Id, typename Size>
    requires(std::unsigned_integral<Id> && std::unsigned_integral<Size>)
>>>>>>> 42556323
  void Graph<Id, Size>::addNode(shared<Node<Id, Size>> node) {
    m_nodes.insert(std::make_pair(node->id(), node));
  }

  template <typename Id, typename Size>
<<<<<<< HEAD
    requires std::unsigned_integral<Id> && std::unsigned_integral<Size>
=======
    requires(std::unsigned_integral<Id> && std::unsigned_integral<Size>)
>>>>>>> 42556323
  void Graph<Id, Size>::addNode(const Node<Id, Size>& node) {
    m_nodes.insert(std::make_pair(node.id(), make_shared<Node<Id, Size>>(node)));
  }

  template <typename Id, typename Size>
    requires std::unsigned_integral<Id> && std::unsigned_integral<Size>
  template <typename... Tn>
    requires(is_node_v<std::remove_reference_t<Tn>> && ...)
  void Graph<Id, Size>::addNodes(Tn&&... nodes) {}

  template <typename Id, typename Size>
    requires(std::unsigned_integral<Id> && std::unsigned_integral<Size>)
  template <typename T1, typename... Tn>
    requires is_node_v<std::remove_reference_t<T1>> &&
             (is_node_v<std::remove_reference_t<Tn>> && ...)
  void Graph<Id, Size>::addNodes(T1&& node, Tn&&... nodes) {
    addNode(std::forward<T1>(node));
    addNodes(std::forward<Tn>(nodes)...);
  }

  template <typename Id, typename Size>
    requires std::unsigned_integral<Id> && std::unsigned_integral<Size>
  void Graph<Id, Size>::addStreet(shared<Street<Id, Size>> street) {
    // insert street
    m_streets.insert(std::make_pair(street->id(), street));
    // insert nodes
    const Id node1{street.nodePair().first};
    const Id node2{street.nodePair().second};
    m_nodes.insert_or_assign(node1);
    m_nodes.insert_or_assign(node2);
  }

  template <typename Id, typename Size>
    requires std::unsigned_integral<Id> && std::unsigned_integral<Size>
  void Graph<Id, Size>::addStreet(const Street<Id, Size>& street) {
    // insert street
    m_streets.insert(std::make_pair(street.id(), make_shared<Street<Id, Size>>(street)));
    // insert nodes
    const Id node1{street.nodePair().first};
    const Id node2{street.nodePair().second};
    m_nodes.insert_or_assign(node1, make_shared<Node<Id, Size>>(node1));
    m_nodes.insert_or_assign(node2, make_shared<Node<Id, Size>>(node2));
  }

  template <typename Id, typename Size>
    requires std::unsigned_integral<Id> && std::unsigned_integral<Size>
                                         template <typename T1>
               requires is_street_v<std::remove_reference_t<T1>>
  void Graph<Id, Size>::addStreets(T1&& street) {
    // insert street
    m_streets.insert(std::make_pair(street.id(), make_shared<Street<Id, Size>>(street)));
    // insert nodes
    const Id node1{street.nodePair().first};
    const Id node2{street.nodePair().second};
    m_nodes.insert_or_assign(node1, make_shared<Node<Id, Size>>(node1));
    m_nodes.insert_or_assign(node2, make_shared<Node<Id, Size>>(node2));
  }

  template <typename Id, typename Size>
    requires std::unsigned_integral<Id> && std::unsigned_integral<Size>
  template <typename T1, typename... Tn>
    requires is_street_v<std::remove_reference_t<T1>> &&
             (is_street_v<std::remove_reference_t<Tn>> && ...)
  void Graph<Id, Size>::addStreets(T1&& street, Tn&&... streets) {
    addStreet(std::forward<T1>(street));
    addStreets(std::forward<Tn>(streets)...);
  }

  template <typename Id, typename Size>
    requires std::unsigned_integral<Id> && std::unsigned_integral<Size>
  shared<SparseMatrix<Id, bool>> Graph<Id, Size>::adjMatrix() const {
    return m_adjacency;
  }

  template <typename Id, typename Size>
<<<<<<< HEAD
    requires std::unsigned_integral<Id> && std::unsigned_integral<Size>
=======
    requires(std::unsigned_integral<Id> && std::unsigned_integral<Size>)
>>>>>>> 42556323
  std::unordered_map<Id, shared<Node<Id, Size>>> Graph<Id, Size>::nodeSet() const {
    return m_nodes;
  }

  template <typename Id, typename Size>
    requires std::unsigned_integral<Id> && std::unsigned_integral<Size>
  std::unordered_map<Id, shared<Street<Id, Size>>> Graph<Id, Size>::streetSet() const {
    return m_streets;
  }

  template <typename Id, typename Size>
<<<<<<< HEAD
    requires std::unsigned_integral<Id> && std::unsigned_integral<Size>
=======
    requires(std::unsigned_integral<Id> && std::unsigned_integral<Size>)
>>>>>>> 42556323
  std::optional<shared<Street<Id, Size>>> Graph<Id, Size>::street(Id source,
                                                                  Id destination) {
    auto streetIt = std::find_if(m_streets.begin(),
                                 m_streets.end(),
                                 [source, destination](const auto& street) -> bool {
                                   return street.second->nodePair().first == source &&
                                          street.second->nodePair().second == destination;
                                 });
    if (streetIt == m_streets.end()) {
      return std::nullopt;
    }
    return streetIt->second;
  }

  template <typename Id, typename Size>
<<<<<<< HEAD
    requires std::unsigned_integral<Id> && std::unsigned_integral<Size>
=======
    requires(std::unsigned_integral<Id> && std::unsigned_integral<Size>)
>>>>>>> 42556323
  std::optional<DijkstraResult<Id>> Graph<Id, Size>::shortestPath(
      const Node<Id, Size>& source, const Node<Id, Size>& destination) const {
    return dijkstra(source.id(), destination.id());
  }

  template <typename Id, typename Size>
<<<<<<< HEAD
    requires std::unsigned_integral<Id> && std::unsigned_integral<Size>
=======
    requires(std::unsigned_integral<Id> && std::unsigned_integral<Size>)
>>>>>>> 42556323
  std::optional<DijkstraResult<Id>> Graph<Id, Size>::shortestPath(Id source,
                                                                  Id destination) const {
    const Id sourceId{source};

    std::unordered_map<Id, shared<Node<Id, Size>>> unvisitedNodes{m_nodes};
    if (!unvisitedNodes.contains(source) || !unvisitedNodes.contains(destination)) {
      return std::nullopt;
    }

    const size_t n_nodes{m_nodes.size()};
    auto adj{*m_adjacency};

    std::unordered_set<Id> visitedNodes;
    std::vector<NodeInfo> dist_prev(n_nodes);
    std::for_each(
        dist_prev.begin(), dist_prev.end(), [count = 0](auto& node) mutable -> void {
          node.id = count;
          node.distance = std::numeric_limits<double>::max();
          node.previous = std::numeric_limits<Id>::max();
          ++count;
        });
    dist_prev[source].distance = 0.;

    while (unvisitedNodes.size() != 0) {
      source = std::min_element(unvisitedNodes.begin(),
                                unvisitedNodes.end(),
                                [&dist_prev](const auto& a, const auto& b) -> bool {
                                  return dist_prev[a.first].distance <
                                         dist_prev[b.first].distance;
                                })
                   ->first;
      unvisitedNodes.erase(source);
      visitedNodes.insert(source);

      const auto& neighbors{adj.getRow(source)};
      for (const auto& neighbour : neighbors) {
        // if the node has already been visited, skip it
        if (visitedNodes.find(neighbour.first) != visitedNodes.end()) {
          continue;
        }

        double streetLength{
            std::find_if(m_streets.cbegin(),
                         m_streets.cend(),
                         [source, &neighbour](const auto& street) -> bool {
                           return street.second->nodePair().first == source &&
                                  street.second->nodePair().second == neighbour.first;
                         })
                ->second->length()};
        // if current path is shorter than the previous one, update the distance
        if (streetLength + dist_prev[source].distance <
            dist_prev[neighbour.first].distance) {
          dist_prev[neighbour.first].distance = streetLength + dist_prev[source].distance;
          dist_prev[neighbour.first].previous = source;
        }
      }

      adj.emptyColumn(source);
    }

    std::vector<Id> path{destination};
    Id previous{destination};
    while (true) {
      previous = dist_prev[previous].previous;
      if (previous == std::numeric_limits<Id>::max()) {
        return std::nullopt;
      }
      path.push_back(previous);
      if (previous == sourceId) {
        break;
      }
    }

    std::reverse(path.begin(), path.end());
    return DijkstraResult<Id>(path, dist_prev[destination].distance);
  }
};  // namespace dsm

#endif<|MERGE_RESOLUTION|>--- conflicted
+++ resolved
@@ -201,11 +201,7 @@
   }
 
   template <typename Id, typename Size>
-<<<<<<< HEAD
-    requires std::unsigned_integral<Id> && std::unsigned_integral<Size>
-=======
-    requires(std::unsigned_integral<Id> && std::unsigned_integral<Size>)
->>>>>>> 42556323
+    requires std::unsigned_integral<Id> && std::unsigned_integral<Size>
   void Graph<Id, Size>::importMatrix(const std::string& fileName, bool isAdj) {
     // check the file extension
     std::string fileExt = fileName.substr(fileName.find_last_of(".") + 1);
@@ -321,13 +317,12 @@
     } else {
       std::string errrorMsg{"Error at line " + std::to_string(__LINE__) + " in file " +
                             __FILE__ + ": " + "File extension not supported"};
-<<<<<<< HEAD
       throw std::invalid_argument(errrorMsg);
     }
   }
 
   template <typename Id, typename Size>
-    requires std::unsigned_integral<Id> && std::unsigned_integral<Size>
+    requires(std::unsigned_integral<Id> && std::unsigned_integral<Size>)
   void Graph<Id, Size>::importOSMEdges(const std::string& fileName) {
     std::string fileExt = fileName.substr(fileName.find_last_of(".") + 1);
     if (fileExt == "csv") {
@@ -373,78 +368,18 @@
     } else {
       std::string errrorMsg{"Error at line " + std::to_string(__LINE__) + " in file " +
                             __FILE__ + ": " + "File extension not supported"};
-=======
->>>>>>> 42556323
       throw std::invalid_argument(errrorMsg);
     }
   }
 
   template <typename Id, typename Size>
     requires(std::unsigned_integral<Id> && std::unsigned_integral<Size>)
-<<<<<<< HEAD
-=======
-  void Graph<Id, Size>::importOSMEdges(const std::string& fileName) {
-    std::string fileExt = fileName.substr(fileName.find_last_of(".") + 1);
-    if (fileExt == "csv") {
-      std::ifstream file{fileName};
-      if (!file.is_open()) {
-        std::string errrorMsg{"Error at line " + std::to_string(__LINE__) + " in file " +
-                              __FILE__ + ": " + "File not found"};
-        throw std::invalid_argument(errrorMsg);
-      }
-      std::string line;
-      std::getline(file, line);  // skip first line
-      while (!file.eof()) {
-        std::getline(file, line);
-        if (line.empty()) {
-          continue;
-        }
-        std::istringstream iss{line};
-        std::string sourceId, targetId, length, oneway, highway, maxspeed, bridge;
-        // u;v;length;oneway;highway;maxspeed;bridge
-        std::getline(iss, sourceId, ';');
-        std::getline(iss, targetId, ';');
-        std::getline(iss, length, ';');
-        std::getline(iss, oneway, ';');
-        std::getline(iss, highway, ';');
-        std::getline(iss, maxspeed, ';');
-        std::getline(iss, bridge, ';');
-        try {
-          std::stod(maxspeed);
-        } catch (const std::invalid_argument& e) {
-          maxspeed = "30";
-        }
-        Id streetId = std::stoul(sourceId) + std::stoul(targetId) * m_nodes.size();
-        m_streets.insert_or_assign(
-            streetId,
-            make_shared<Street<Id, Size>>(
-                streetId,
-                1,
-                std::stod(maxspeed),
-                std::stod(length),
-                std::make_pair(m_nodeMapping[std::stoul(sourceId)],
-                               m_nodeMapping[std::stoul(targetId)])));
-      }
-    } else {
-      std::string errrorMsg{"Error at line " + std::to_string(__LINE__) + " in file " +
-                            __FILE__ + ": " + "File extension not supported"};
-      throw std::invalid_argument(errrorMsg);
-    }
-  }
-
-  template <typename Id, typename Size>
-    requires(std::unsigned_integral<Id> && std::unsigned_integral<Size>)
->>>>>>> 42556323
   void Graph<Id, Size>::addNode(shared<Node<Id, Size>> node) {
     m_nodes.insert(std::make_pair(node->id(), node));
   }
 
   template <typename Id, typename Size>
-<<<<<<< HEAD
-    requires std::unsigned_integral<Id> && std::unsigned_integral<Size>
-=======
-    requires(std::unsigned_integral<Id> && std::unsigned_integral<Size>)
->>>>>>> 42556323
+    requires std::unsigned_integral<Id> && std::unsigned_integral<Size>
   void Graph<Id, Size>::addNode(const Node<Id, Size>& node) {
     m_nodes.insert(std::make_pair(node.id(), make_shared<Node<Id, Size>>(node)));
   }
@@ -520,11 +455,7 @@
   }
 
   template <typename Id, typename Size>
-<<<<<<< HEAD
-    requires std::unsigned_integral<Id> && std::unsigned_integral<Size>
-=======
-    requires(std::unsigned_integral<Id> && std::unsigned_integral<Size>)
->>>>>>> 42556323
+    requires std::unsigned_integral<Id> && std::unsigned_integral<Size>
   std::unordered_map<Id, shared<Node<Id, Size>>> Graph<Id, Size>::nodeSet() const {
     return m_nodes;
   }
@@ -536,11 +467,7 @@
   }
 
   template <typename Id, typename Size>
-<<<<<<< HEAD
-    requires std::unsigned_integral<Id> && std::unsigned_integral<Size>
-=======
-    requires(std::unsigned_integral<Id> && std::unsigned_integral<Size>)
->>>>>>> 42556323
+    requires std::unsigned_integral<Id> && std::unsigned_integral<Size>
   std::optional<shared<Street<Id, Size>>> Graph<Id, Size>::street(Id source,
                                                                   Id destination) {
     auto streetIt = std::find_if(m_streets.begin(),
@@ -556,22 +483,14 @@
   }
 
   template <typename Id, typename Size>
-<<<<<<< HEAD
-    requires std::unsigned_integral<Id> && std::unsigned_integral<Size>
-=======
-    requires(std::unsigned_integral<Id> && std::unsigned_integral<Size>)
->>>>>>> 42556323
+    requires std::unsigned_integral<Id> && std::unsigned_integral<Size>
   std::optional<DijkstraResult<Id>> Graph<Id, Size>::shortestPath(
       const Node<Id, Size>& source, const Node<Id, Size>& destination) const {
     return dijkstra(source.id(), destination.id());
   }
 
   template <typename Id, typename Size>
-<<<<<<< HEAD
-    requires std::unsigned_integral<Id> && std::unsigned_integral<Size>
-=======
-    requires(std::unsigned_integral<Id> && std::unsigned_integral<Size>)
->>>>>>> 42556323
+    requires std::unsigned_integral<Id> && std::unsigned_integral<Size>
   std::optional<DijkstraResult<Id>> Graph<Id, Size>::shortestPath(Id source,
                                                                   Id destination) const {
     const Id sourceId{source};
