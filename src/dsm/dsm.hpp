--- conflicted
+++ resolved
@@ -6,7 +6,7 @@
 static constexpr uint8_t DSM_VERSION_MAJOR = 1;
 static constexpr uint8_t DSM_VERSION_MINOR = 3;
 static constexpr uint8_t DSM_VERSION_PATCH = 3;
-static constexpr uint8_t DSM_VERSION_BUILD = 7;
+static constexpr uint8_t DSM_VERSION_BUILD = 8;
 
 #include <string>
 
@@ -16,12 +16,8 @@
 
 std::string dsm::version() {
   return std::to_string(DSM_VERSION_MAJOR) + "." + std::to_string(DSM_VERSION_MINOR) +
-<<<<<<< HEAD
          "." + std::to_string(DSM_VERSION_PATCH) + "." +
          std::to_string(DSM_VERSION_BUILD);
-=======
-         "." + std::to_string(DSM_VERSION_PATCH), "." + std::to_string(DSM_VERSION_BUILD);
->>>>>>> d1444d0a
 }
 
 #include "headers/Agent.hpp"
