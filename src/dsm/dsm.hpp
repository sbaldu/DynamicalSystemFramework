#ifndef dsm_hpp
#define dsm_hpp

#include <cstdint>
#include <format>

static constexpr uint8_t DSM_VERSION_MAJOR = 1;
<<<<<<< HEAD
static constexpr uint8_t DSM_VERSION_MINOR = 4;
static constexpr uint8_t DSM_VERSION_PATCH = 4;
=======
static constexpr uint8_t DSM_VERSION_MINOR = 5;
static constexpr uint8_t DSM_VERSION_PATCH = 0;
>>>>>>> 6c87e587

namespace dsm {
  constexpr const char* version();
}

constexpr const char* dsm::version() {
  return std::format("{}.{}.{}", DSM_VERSION_MAJOR, DSM_VERSION_MINOR, DSM_VERSION_PATCH)
      .c_str();
}

#include "headers/Agent.hpp"
#include "headers/Graph.hpp"
#include "headers/Itinerary.hpp"
#include "headers/Node.hpp"
#include "headers/SparseMatrix.hpp"
#include "headers/Street.hpp"
#include "headers/Dynamics.hpp"
#include "utility/TypeTraits/is_node.hpp"
#include "utility/TypeTraits/is_street.hpp"
#include "utility/TypeTraits/is_numeric.hpp"

#endif<|MERGE_RESOLUTION|>--- conflicted
+++ resolved
@@ -5,13 +5,8 @@
 #include <format>
 
 static constexpr uint8_t DSM_VERSION_MAJOR = 1;
-<<<<<<< HEAD
-static constexpr uint8_t DSM_VERSION_MINOR = 4;
-static constexpr uint8_t DSM_VERSION_PATCH = 4;
-=======
 static constexpr uint8_t DSM_VERSION_MINOR = 5;
 static constexpr uint8_t DSM_VERSION_PATCH = 0;
->>>>>>> 6c87e587
 
 namespace dsm {
   constexpr const char* version();
